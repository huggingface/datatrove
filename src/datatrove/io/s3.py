import os.path
import tempfile
from collections.abc import Callable
from contextlib import contextmanager
from dataclasses import dataclass

from datatrove.io import InputDataFile, LocalOutputDataFolder
from datatrove.io.base import InputDataFolder
from datatrove.io.cloud.s3 import s3_download_file, s3_get_file_list, s3_upload_file


@dataclass
class S3OutputDataFolder(LocalOutputDataFolder):
    local_path: str = None

    def __post_init__(self):
        if not self.path.startswith("s3://"):
            raise ValueError("S3OutputDataFolder path must start with s3://")
        self._tmpdir = None

    def close(self, close_fn: Callable = None):
        super().close(close_fn)
        for file in self._output_files.values():
            with self._lock:
                s3_upload_file(file.local_path, file.path)
        if self._tmpdir:
            self._tmpdir.cleanup()

    def create_new_file(self, relative_path: str):
        if not self.local_path:
            self._tmpdir = tempfile.TemporaryDirectory()
            self.local_path = self._tmpdir.name
        return super().create_new_file(relative_path)


@dataclass
class S3InputDataFile(InputDataFile):
    folder: InputDataFolder = None

    @contextmanager
    def open(self, open_fn: Callable = None):
        # download
        if not os.path.isfile(self.local_path):
            with self.folder._lock:
                s3_download_file(self.path, self.local_path)
        with super().open(open_fn) as f:
            yield f


@dataclass
class S3InputDataFolder(InputDataFolder):
    local_path: str = None

    def __post_init__(self):
        if not self.path.startswith("s3://"):
            raise ValueError("S3InputDataFolder path must start with s3://")
        self._tmpdir = None

    def list_files(self, extension: str | list[str] = None) -> list[InputDataFile]:
        if not self.local_path:
            self._tmpdir = tempfile.TemporaryDirectory()
            self.local_path = self._tmpdir.name
        return [
            S3InputDataFile(
<<<<<<< HEAD
                path=os.path.join(self.path, path), local_path=os.path.join(self.local_path, path), folder=self
            )
            for path in s3_get_file_list(self.path, match_pattern=self.match_pattern, recursive=self.recursive)
            if self._match_file(path)
=======
                path=os.path.join(self.path, path),
                local_path=os.path.join(self.local_path, path),
                folder=self
            ) for path in s3_get_file_list(self.path, match_pattern=self.match_pattern,
                                           recursive=self.recursive)
            if self._match_file(path, extension)
>>>>>>> 6134d353
        ]<|MERGE_RESOLUTION|>--- conflicted
+++ resolved
@@ -62,17 +62,8 @@
             self.local_path = self._tmpdir.name
         return [
             S3InputDataFile(
-<<<<<<< HEAD
                 path=os.path.join(self.path, path), local_path=os.path.join(self.local_path, path), folder=self
             )
             for path in s3_get_file_list(self.path, match_pattern=self.match_pattern, recursive=self.recursive)
-            if self._match_file(path)
-=======
-                path=os.path.join(self.path, path),
-                local_path=os.path.join(self.local_path, path),
-                folder=self
-            ) for path in s3_get_file_list(self.path, match_pattern=self.match_pattern,
-                                           recursive=self.recursive)
             if self._match_file(path, extension)
->>>>>>> 6134d353
         ]