from typing import Callable

<<<<<<< HEAD
from datatrove.io import BaseInputDataFile, BaseInputDataFolder
=======
import pyarrow as pa

from datatrove.io import DataFolderLike
>>>>>>> 25b84b9d
from datatrove.pipeline.readers.base import BaseReader


class IpcReader(BaseReader):
    name = "🪶 Ipc"
    _requires_dependencies = ["pyarrow"]

    def __init__(
        self,
        data_folder: DataFolderLike,
        limit: int = -1,
        stream: bool = False,
        progress: bool = False,
        adapter: Callable = None,
        content_key: str = "content",
        id_key: str = "data_id",
        default_metadata: dict = None,
    ):
        super().__init__(data_folder, limit, progress, adapter, content_key, id_key, default_metadata)
        self.stream = stream
        # TODO: add option to disable reading metadata (https://github.com/apache/arrow/issues/13827 needs to be addressed first)

<<<<<<< HEAD
    @staticmethod
    def _iter_file_batches(datafile: BaseInputDataFile):
        import pyarrow as pa

        with datafile.open(binary=True) as f:
=======
    def _iter_file_batches(self, filepath: str):
        with self.data_folder.open(filepath, "rb") as f:
>>>>>>> 25b84b9d
            with pa.ipc.open_file(f) as ipc_reader:
                for i in range(ipc_reader.num_record_batches):
                    yield ipc_reader.get_batch(i)

<<<<<<< HEAD
    @staticmethod
    def _iter_stream_batches(datafile: BaseInputDataFile):
        import pyarrow as pa

        with datafile.open(binary=True) as f:
=======
    def _iter_stream_batches(self, filepath: str):
        with self.data_folder.open(filepath, "rb") as f:
>>>>>>> 25b84b9d
            with pa.ipc.open_stream(f) as ipc_stream_reader:
                for batch in ipc_stream_reader:
                    yield batch

    def read_file(self, filepath: str):
        batch_iter = self._iter_file_batches(filepath) if not self.stream else self._iter_stream_batches(filepath)
        li = 0
        for batch in batch_iter:
            documents = []
            with self.track_time("batch"):
                for line in batch.to_pylist():
                    document = self.get_document_from_dict(line, filepath, li)
                    if not document:
                        continue
                    documents.append(document)
                    li += 1
            yield from documents<|MERGE_RESOLUTION|>--- conflicted
+++ resolved
@@ -1,12 +1,6 @@
 from typing import Callable
 
-<<<<<<< HEAD
-from datatrove.io import BaseInputDataFile, BaseInputDataFolder
-=======
-import pyarrow as pa
-
 from datatrove.io import DataFolderLike
->>>>>>> 25b84b9d
 from datatrove.pipeline.readers.base import BaseReader
 
 
@@ -29,30 +23,18 @@
         self.stream = stream
         # TODO: add option to disable reading metadata (https://github.com/apache/arrow/issues/13827 needs to be addressed first)
 
-<<<<<<< HEAD
-    @staticmethod
-    def _iter_file_batches(datafile: BaseInputDataFile):
+    def _iter_file_batches(self, filepath: str):
         import pyarrow as pa
 
-        with datafile.open(binary=True) as f:
-=======
-    def _iter_file_batches(self, filepath: str):
         with self.data_folder.open(filepath, "rb") as f:
->>>>>>> 25b84b9d
             with pa.ipc.open_file(f) as ipc_reader:
                 for i in range(ipc_reader.num_record_batches):
                     yield ipc_reader.get_batch(i)
 
-<<<<<<< HEAD
-    @staticmethod
-    def _iter_stream_batches(datafile: BaseInputDataFile):
+    def _iter_stream_batches(self, filepath: str):
         import pyarrow as pa
 
-        with datafile.open(binary=True) as f:
-=======
-    def _iter_stream_batches(self, filepath: str):
         with self.data_folder.open(filepath, "rb") as f:
->>>>>>> 25b84b9d
             with pa.ipc.open_stream(f) as ipc_stream_reader:
                 for batch in ipc_stream_reader:
                     yield batch
