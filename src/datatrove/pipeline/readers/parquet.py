--- conflicted
+++ resolved
@@ -1,12 +1,6 @@
 from typing import Callable
 
-<<<<<<< HEAD
-from datatrove.io import BaseInputDataFile, BaseInputDataFolder
-=======
-import pyarrow.parquet as pq
-
 from datatrove.io import DataFolderLike
->>>>>>> 25b84b9d
 from datatrove.pipeline.readers.base import BaseReader
 
 
@@ -30,15 +24,10 @@
         self.batch_size = batch_size
         self.read_metadata = read_metadata
 
-<<<<<<< HEAD
-    def read_file(self, datafile: BaseInputDataFile):
+    def read_file(self, filepath: str):
         import pyarrow.parquet as pq
 
-        with datafile.open(binary=True) as f:
-=======
-    def read_file(self, filepath: str):
         with self.data_folder.open(filepath, "rb") as f:
->>>>>>> 25b84b9d
             with pq.ParquetFile(f) as pqf:
                 li = 0
                 columns = [self.content_key, self.id_key] if not self.read_metadata else None
