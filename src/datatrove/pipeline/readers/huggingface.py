<<<<<<< HEAD
=======
import copy
from contextlib import nullcontext
>>>>>>> 77750dff
from typing import Callable

from tqdm import tqdm

from datatrove.data import DocumentsPipeline
from datatrove.pipeline.readers.base import BaseReader


class HuggingFaceDatasetReader(BaseReader):
    """Read data from HuggingFace datasets.
        Will read each row as a separate document.

    Args:
        dataset: the name of the dataset to load with datasets.load_dataset
        dataset_options: options to pass to the load_dataset function
        streaming: whether to stream the dataset
        limit: limit the number of rows to read
        skip: skip the first n rows
        batch_size: the batch size to use
        doc_progress: show progress bar for documents
        adapter: function to adapt the data dict from the source to a Document.
            Take as input: data: dict, path: str, id_in_file: int | str
            Return: a dict with at least a "text" key
        text_key: key to use for the text in the default adapter (default: "text"). Ignored if you provide your own `adapter`
        id_key: key to use for the id in the default adapter (default: "id"). Ignored if you provide your own `adapter`
        default_metadata: default metadata to add to all documents
    """

    name = "🤗 HuggingFace"
    _requires_dependencies = ["datasets"]

    def __init__(
        self,
        dataset: str,
        dataset_options: dict | None = None,
        streaming: bool = False,
        limit: int = -1,
        skip: int = 0,
        batch_size: int = 1000,
        doc_progress: bool = False,
        adapter: Callable = None,
        text_key: str = "text",
        id_key: str = "id",
        default_metadata: dict = None,
    ):
        super().__init__(limit, skip, adapter, text_key, id_key, default_metadata)
        self.dataset = dataset
        self.dataset_options = dataset_options or {}
        self.batch_size = batch_size
<<<<<<< HEAD
        self.doc_progress = doc_progress
=======
        self.streaming = streaming
>>>>>>> 77750dff

    def get_document_from_dict(self, data: dict, source: str, id_in_file: int | str):
        document = super().get_document_from_dict(data, source, id_in_file)
        if document:
            document.metadata.setdefault("dataset", source)
        return document

    def _get_dataset_shard(self, dst, rank: int, world_size: int):
        from datasets import Dataset, IterableDataset
        from datasets.distributed import split_dataset_by_node

        if isinstance(dst, Dataset):
            return dst.shard(world_size, rank, contiguous=True)
        elif isinstance(dst, IterableDataset) and dst.n_shards > 1:
            # In case we have more than 1 shard (file), we shard
            # on shards/file level.
            ex_iterable = dst._ex_iterable.shard_data_sources(rank, world_size)
            return IterableDataset(
                ex_iterable=ex_iterable,
                info=dst._info.copy(),
                split=dst._split,
                formatting=dst._formatting,
                shuffling=copy.deepcopy(dst._shuffling),
                distributed=copy.deepcopy(dst._distributed),
                token_per_repo_id=dst._token_per_repo_id,
            )
        else:
            # If we have just a single shard/file, we shard inter-file
            return split_dataset_by_node(dst, rank, world_size)

    def run(self, data: DocumentsPipeline = None, rank: int = 0, world_size: int = 1) -> DocumentsPipeline:
        from datasets import load_dataset  # type: ignore

        if data:
            yield from data
<<<<<<< HEAD
        # sadly sharding in this way with streaming is not supported by HF datasets yet, so no streaming
        ds = load_dataset(self.dataset, **self.dataset_options)
        shard = ds.shard(world_size, rank, contiguous=True)
        with tqdm(total=self.limit if self.limit != -1 else None, disable=not self.doc_progress) as pbar:
=======
        ds = load_dataset(self.dataset, **self.dataset_options, streaming=self.streaming)

        # In case the dataset is (Iterable)?DatasetDict, raise informative error
        if isinstance(ds, dict):
            raise ValueError(
                f"You forgot to specify the split of the dataset. Update your dataset_options to include 'split'. Available splits: {list(ds.keys())}"
            )

        shard = self._get_dataset_shard(ds, rank, world_size)
        with tqdm(total=self.limit if self.limit != -1 else None) if self.progress else nullcontext() as pbar:
>>>>>>> 77750dff
            li = 0
            for batch in shard.iter(self.batch_size):
                if self.limit != -1 and li >= self.limit:
                    break
                documents = []
                with self.track_time("batch"):
                    for line in (dict(zip(batch, t)) for t in zip(*batch.values())):
                        if self.limit != -1 and li >= self.limit:
                            break
                        document = self.get_document_from_dict(line, self.dataset, f"{rank:05d}/{li}")
                        if not document:
                            continue
                        documents.append(document)
                        self.update_doc_stats(document)
                        self.stat_update("documents")
                        li += 1
                        pbar.update()
                yield from documents<|MERGE_RESOLUTION|>--- conflicted
+++ resolved
@@ -1,8 +1,4 @@
-<<<<<<< HEAD
-=======
 import copy
-from contextlib import nullcontext
->>>>>>> 77750dff
 from typing import Callable
 
 from tqdm import tqdm
@@ -52,11 +48,8 @@
         self.dataset = dataset
         self.dataset_options = dataset_options or {}
         self.batch_size = batch_size
-<<<<<<< HEAD
         self.doc_progress = doc_progress
-=======
         self.streaming = streaming
->>>>>>> 77750dff
 
     def get_document_from_dict(self, data: dict, source: str, id_in_file: int | str):
         document = super().get_document_from_dict(data, source, id_in_file)
@@ -92,12 +85,6 @@
 
         if data:
             yield from data
-<<<<<<< HEAD
-        # sadly sharding in this way with streaming is not supported by HF datasets yet, so no streaming
-        ds = load_dataset(self.dataset, **self.dataset_options)
-        shard = ds.shard(world_size, rank, contiguous=True)
-        with tqdm(total=self.limit if self.limit != -1 else None, disable=not self.doc_progress) as pbar:
-=======
         ds = load_dataset(self.dataset, **self.dataset_options, streaming=self.streaming)
 
         # In case the dataset is (Iterable)?DatasetDict, raise informative error
@@ -107,8 +94,7 @@
             )
 
         shard = self._get_dataset_shard(ds, rank, world_size)
-        with tqdm(total=self.limit if self.limit != -1 else None) if self.progress else nullcontext() as pbar:
->>>>>>> 77750dff
+        with tqdm(total=self.limit if self.limit != -1 else None, disable=not self.doc_progress) as pbar:
             li = 0
             for batch in shard.iter(self.batch_size):
                 if self.limit != -1 and li >= self.limit:
