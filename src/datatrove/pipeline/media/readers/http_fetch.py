from collections import OrderedDict
from time import sleep
from concurrent.futures import CancelledError
import time
from loguru import logger
import dns.rdatatype
from datatrove.data import Document, DocumentsPipeline, Media, MediaType
from dns.rdatatype import RdataType
import socket
from datatrove.pipeline.base import PipelineStep
from threading import local
from concurrent.futures import ThreadPoolExecutor, as_completed, wait, FIRST_COMPLETED
import requests
import ssl
import dns.resolver
import random
import cloudscraper
from urllib3.exceptions import InsecureRequestWarning
import urllib.parse
import urllib.robotparser as robotparser

from datatrove.utils.stats import MetricStats


class HTTPFetchReader(PipelineStep):
    type = "📖 - READER"
    name = "🌐 HTTP Fetch Reader"
<<<<<<< HEAD
    def __init__(self, retry_codes: list[int] = [403, 408, 429, 500, 502, 503, 504], timeout: tuple[int, int] = (60,600), workers: int = 15, retry_delay: int = 2, max_retries: int = 3, download_timeout: int = 30, use_cloudscraper: bool = True, max_size: int = 1024 * 1024 * 1024, dns_port: int = None,
=======
    def __init__(self, retry_codes: list[int] = [403, 408, 429, 500, 502, 503, 504], timeout: tuple[int, int] = (60,600), workers: int = 10, retry_delay: int = 2, max_retries: int = 3, download_timeout: int = 10, use_cloudscraper: bool = True, max_size: int = 1024 * 1024 * 1024, dns_port: int = None,
>>>>>>> cb558a71
                 pool_size: int = 5, pool_connections: int = 5):
        self._retry_delay = retry_delay
        self._max_retries = max_retries
        self._retry_codes = retry_codes
        self.timeout = timeout
        self.workers = workers
        self._scrapers = None
        self._thread_local = None
        self.last_log_time = 0
        self.start_time = 0
        # To prevent division by zero
        self.processed_documents = 1
        self.download_timeout = download_timeout
        self.use_cloudscraper = use_cloudscraper
        self.max_size = max_size
        self.dns_port = dns_port
        self.pool_size = pool_size
        self.pool_connections = pool_connections
        self.custom_agents = [
            # "Mozilla/5.0 (X11; Ubuntu; Linux x86_64; rv:136.0) Gecko/20100101 Firefox/136.0",
            # "Mozilla/5.0 (Macintosh; Intel Mac OS X 10_15_7) AppleWebKit/537.36 (KHTML, like Gecko) Chrome/134.0.0.0 Safari/537.36"
            # "Mozilla/5.0 (Windows NT 10.0; Win64; x64) AppleWebKit/537.36 (KHTML, like Gecko) Chrome/135.0.0.0 Safari/537.36"
            "HF-Research/1.0"
        ]

        max_timeout = sum(self._retry_delay ** attempt for attempt in range(self._max_retries))
        logger.info(f"Initializing HTTPFetchReader with {self.workers} workers, max timeout: {max_timeout} seconds")
        super().__init__()

    @property
    def scraper(self):
        if self._thread_local is None:
            self._thread_local = local()

        if not hasattr(self._thread_local, "scrapers"):
            logger.info(f"Initializing scrapers for worker {self._thread_local}")
            # disable ssl
            ssl_context = ssl.SSLContext(ssl.PROTOCOL_TLS)  # supports TLSv1.0 and above
            ssl_context.options &= ~ssl.OP_NO_TLSv1
            ssl_context.options &= ~ssl.OP_NO_TLSv1_1
            try:
                ssl_context.options |= ssl.OP_LEGACY_SERVER_CONNECT  # Allows unsafe renegotiation
            except AttributeError:
                pass
            ssl_context.set_ciphers('ALL:@SECLEVEL=0')  # allows all cipher suites including weak ones

            ssl_context.check_hostname = False
            ssl_context.verify_mode = ssl.CERT_NONE
            if self.use_cloudscraper:
                self._thread_local.scrapers = [cloudscraper.create_scraper(ssl_context=ssl_context, browser={
                    "platform": random.choice(['linux', 'windows', 'darwin']),
                    "desktop": True,
                    "mobile": False,
                    "browser": "chrome",
                }) for _ in range(10)]
            else:
                import requests.adapters
                class CustomHTTPAdapter(requests.adapters.HTTPAdapter):
                    def init_poolmanager(self, connections, maxsize, block=False, **pool_kwargs):
                        pool_kwargs["ssl_context"] = ssl_context
                        logger.info(f"init_poolmanager: {pool_kwargs} with connections: {connections} and maxsize: {maxsize}")
                        super().init_poolmanager(connections, maxsize, block=block, **pool_kwargs)

                self._thread_local.scrapers = [requests.Session()]
                for scraper in self._thread_local.scrapers:
                    scraper.mount("https://", CustomHTTPAdapter(pool_maxsize=self.pool_size, pool_connections=self.pool_connections, pool_block=True))
                    scraper.mount("http://", CustomHTTPAdapter(pool_maxsize=self.pool_size, pool_connections=self.pool_connections, pool_block=True))

        return random.choice(self._thread_local.scrapers)

    def fetch_from_url(self, record: Document) -> tuple[bytes | None, dict | None]:
        url = record.metadata["url"]
        last_status_code = None
        last_reason = None
        response_content = None
        # Check robots.txt first
        scraper = self.scraper

        for attempt in range(self._max_retries):
            response_content = None
            try:
                custom_headers = {}
                # For some reason some websites don't like the old user agents that cloudscraper uses by default
                # so we try the new ones
                if attempt < len(self.custom_agents):
                    custom_headers["User-Agent"] = self.custom_agents[attempt]

                with scraper.get(url, timeout=self.timeout, verify=False, headers=custom_headers, stream=True) as response:
                    last_status_code = response.status_code
                    last_reason = response.reason
                    if response.status_code == 200:
                        metadata = dict(response.headers)
                        response_content = b""
                        download_start_time = time.time()
                        for chunk in response.iter_content(chunk_size=1024*1024):
                            if time.time() - download_start_time > self.download_timeout:
                                raise TimeoutError(f"Timeout fetching media from {url}")
                            response_content += chunk

                            # If we get anything over 100MB, we report every 10MB that we are still downloading
                            if len(response_content) >= 100*1024*1024 and len(response_content) % (10*1024*1024) == 0:
                                logger.warning(f"Downloading {len(response_content)} bytes from {url}")

                            if len(response_content) >= self.max_size:
                                response_content = response_content[:self.max_size]
                                metadata["reason"] = "length"
                                break
                        return response_content, metadata
                    # For first attempt, retry on all status codes so that we can rotate user agents
                    elif attempt >= 1 and response.status_code not in self._retry_codes:
                        break
            except requests.exceptions.SSLError as e:
                logger.warning(f"SSL error fetching media from {url}, switching to http: {e}")
                last_reason = "ssl_error"
                url = url.replace("https://", "http://")

            except requests.exceptions.Timeout as e:
                # No point in retrying, we will never get a response
                logger.warning(f"Timeout fetching media from {url}, error: {e}")
                last_reason = "request_timeout"
                break
            except requests.exceptions.ConnectionError as e:
                logger.warning(f"Connection error fetching media from {url}, error: {e}")
                last_reason = "connection_error"
                break
        
            except TimeoutError as e:
                logger.warning(f"Timeout fetching media from {url}, error: {e}")
                last_reason = "download_timeout"
                break

            except Exception as e:
                logger.warning(f"Error fetching media from {url}, error: {e}")
                last_reason = str(e)
                break

            sleep_time = self._retry_delay * (2 ** attempt) + random.uniform(0, 1)
            sleep(sleep_time)

        return response_content, {"status_code": last_status_code, "reason": last_reason}
        
        
    def process_record_result(self, response, metadata, record):
        if response is not None:
            content_bytes = response
            record.media.append(Media(
                id=record.id,
                type=MediaType.DOCUMENT,
                media_bytes=content_bytes,
                url=record.metadata["url"],
                metadata=metadata,
            ))
            if metadata.get("reason") == "download_timeout":
                self.stat_update("media_fetch_timeout", value=1, unit="documents")
            elif metadata.get("reason") == "length":
                self.stat_update("media_fetch_truncated", value=1, unit="documents")
            else:
                self.stat_update("media_fetch_success", value=1, unit="documents")
            self.update_media_stats(record.media[-1])
        else:
            record.metadata["fetch_response"] = metadata
            # if metadata.get("reason") == "robots_disallowed":
            #     self.stat_update("media_fetch_robots_disallowed", value=1, unit="documents")
                # logger.error(f"Robots disallowed: {record.metadata['url']}, {record.id}")
            # else:
            self.stat_update("media_fetch_failed", value=1, unit="documents")
            # logger.error(f"Failed to fetch media from {record.metadata['url']}, {record.id}")
        return record

    def log_info(self, queue_size: int):
        # Log each second
        if time.time() - self.last_log_time > 1:
            throughput = self.processed_documents / (time.time() - self.start_time)
            success_rate = self.stats["media_fetch_success"].n/ self.processed_documents
            failed_rate = self.stats["media_fetch_failed"].n/ self.processed_documents
            truncated_rate = self.stats["media_fetch_truncated"].n/ self.processed_documents
            timeout_rate = self.stats["media_fetch_timeout"].n/ self.processed_documents
            # robots_disallowed_rate = self.stats["media_fetch_robots_disallowed"].n/ self.processed_documents

            logger.info(
                f"Throughput: {throughput:.2f} docs/s | "
                f"Queue: {queue_size} | "
                f"Success: {success_rate:.1%} | "
                f"Failed: {failed_rate:.1%} | "
                f"Truncated: {truncated_rate:.1%} | "
                f"Timeout: {timeout_rate:.1%}"
                # f"Robots disallowed: {robots_disallowed_rate:.1%}"
            )
            self.last_log_time = time.time()

    def run(self, data: DocumentsPipeline, rank: int = 0, world_size: int = 1):
        self.start_time = time.time()

        if data is None:
            return


        if self.dns_port is not None:
            from dns.resolver import Resolver
            resolver = Resolver()
            resolver.nameservers = ['127.0.0.1']
            resolver.port = self.dns_port
            original_getaddrinfo = socket.getaddrinfo
            def getaddrinfo_patched(host, port, family=0, type=0, proto=0, flags=0):
                addresses = []
                try:
                    addresses.extend([(socket.AF_INET, socket.SOCK_STREAM, 6, '', (rdata.address, port)) for rdata in resolver.resolve(host, rdtype=RdataType.A)])
                except dns.resolver.LifetimeTimeout:
                    return original_getaddrinfo(host, port, family, type, proto, flags)
                except (dns.resolver.NoAnswer, dns.resolver.LifetimeTimeout):
                    pass

                try:
                    addresses.extend([(socket.AF_INET6, socket.SOCK_STREAM, 6, '', (rdata.address, port)) for rdata in resolver.resolve(host, rdtype=RdataType.AAAA)])
                except dns.resolver.LifetimeTimeout:
                    return original_getaddrinfo(host, port, family, type, proto, flags)
                except (dns.resolver.NoAnswer, dns.resolver.LifetimeTimeout):
                    pass


                if len(addresses) == 0:
                    return original_getaddrinfo(host, port, family, type, proto, flags)

                return addresses

            socket.getaddrinfo = getaddrinfo_patched

        # disable warnings
        import warnings
        warnings.filterwarnings("ignore", category=InsecureRequestWarning)

        def fetch_from_url_wrapper(record: Document):
            response, headers = self.fetch_from_url(record)
            return response, headers, record

        with ThreadPoolExecutor(max_workers=self.workers) as executor:
            futures = set()
            for next_record in data:
                while len(futures) >= self.workers:
                    done, futures = wait(futures, return_when=FIRST_COMPLETED, timeout=1)
                    self.log_info(queue_size=len(futures))
                    with self.track_time():
                        pass

                    for future in done:
                        response, headers, record = future.result()
                        self.processed_documents += 1
                        yield self.process_record_result(response, headers, record)

                new_feature = executor.submit(fetch_from_url_wrapper, next_record)
                futures.add(new_feature)

            # todo use self.track_time()
            # Waiting for all futures to complete
            logger.info("Waiting for all futures to complete")
            while len(futures) > 1:
                done, futures = wait(futures, return_when=FIRST_COMPLETED, timeout=1)
                self.log_info(queue_size=len(futures))
                for future in done:
                    response, headers, record = future.result()
                    self.processed_documents += 1
                    yield self.process_record_result(response, headers, record)

<|MERGE_RESOLUTION|>--- conflicted
+++ resolved
@@ -25,11 +25,7 @@
 class HTTPFetchReader(PipelineStep):
     type = "📖 - READER"
     name = "🌐 HTTP Fetch Reader"
-<<<<<<< HEAD
-    def __init__(self, retry_codes: list[int] = [403, 408, 429, 500, 502, 503, 504], timeout: tuple[int, int] = (60,600), workers: int = 15, retry_delay: int = 2, max_retries: int = 3, download_timeout: int = 30, use_cloudscraper: bool = True, max_size: int = 1024 * 1024 * 1024, dns_port: int = None,
-=======
     def __init__(self, retry_codes: list[int] = [403, 408, 429, 500, 502, 503, 504], timeout: tuple[int, int] = (60,600), workers: int = 10, retry_delay: int = 2, max_retries: int = 3, download_timeout: int = 10, use_cloudscraper: bool = True, max_size: int = 1024 * 1024 * 1024, dns_port: int = None,
->>>>>>> cb558a71
                  pool_size: int = 5, pool_connections: int = 5):
         self._retry_delay = retry_delay
         self._max_retries = max_retries
