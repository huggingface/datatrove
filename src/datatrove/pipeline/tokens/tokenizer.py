--- conflicted
+++ resolved
@@ -105,22 +105,10 @@
         if doc_ends is not None:
             # We've written several documents at once
             self.doc_ends.extend([d + self.write_idx for d in doc_ends])
-<<<<<<< HEAD
-            # 1 token = 2 bytes (uint16)
-            # 1 token = 4 bytes (uint32)
-
-            self.write_idx += len(tk_bytes) // self.num_bytes
-        else:
-            # We've written a single document
-            # 1 token = 2 bytes (uint16)
-            # 1 token = 4 bytes (uint32)
-            self.write_idx += len(tk_bytes) // self.num_bytes
-=======
             self.write_idx += len(tk_bytes) // self.token_size
         else:
             # We've written a single document
             self.write_idx += len(tk_bytes) // self.token_size
->>>>>>> b2b96e48
             # save each document's boundary
             self.doc_ends.append(self.write_idx)
 
@@ -143,12 +131,8 @@
             tokens (list[int]): the tokens to write
             loss_values (np.ndarray | None): optional loss values to write
         """
-<<<<<<< HEAD
-        self.write_bytes(struct.pack(f"<{len(tokens)}{self.tk_type}", *tokens))
-=======
         # get the bytes
         self.write_bytes(struct.pack(f"<%s{self.token_format}" % len(tokens), *tokens))
->>>>>>> b2b96e48
         if loss_values is not None:
             self.write_loss_bytes(struct.pack("<%s?" % len(loss_values), *loss_values))
 
@@ -203,16 +187,9 @@
             for doc_id in ordering:
                 # get start and end from the boundaries
                 start, end = self.doc_ends[doc_id - 1] if doc_id > 0 else 0, self.doc_ends[doc_id]
-<<<<<<< HEAD
-                # copy the bytes. each token is self.num_bytes bytes
-                setattr(new_file, "num_bytes", self.num_bytes)
-                tokens_file.seek(start * new_file.num_bytes)
-                new_file.write_bytes(tokens_file.read((end - start) * new_file.num_bytes))
-=======
                 # copy the bytes. each token is token_size bytes
                 tokens_file.seek(start * self.token_size)
                 new_file.write_bytes(tokens_file.read((end - start) * self.token_size))
->>>>>>> b2b96e48
                 # copy loss values (1 byte per token)
                 if loss_file:
                     loss_file.seek(start)
