--- conflicted
+++ resolved
@@ -13,16 +13,11 @@
 from datatrove.pipeline.base import PipelineStep
 
 
-<<<<<<< HEAD
-if TYPE_CHECKING:
-=======
 SHUFFLING_READ_BLOCK_SIZE = 50000  # read 50kb at a time only (~mean + 2sigmas for final filtered common crawl docs)
 # at a time to avoid reading a lot of data into cache and then not using it when jumping again
 SHUFFLING_CACHE_TYPE = "none"  # do not cache as we are only jumping around and not reading sequentially
 
-TOKENIZERS_INSTALLED = True
-try:
->>>>>>> 25b84b9d
+if TYPE_CHECKING:
     from tokenizers import Encoding, Tokenizer
 
 
@@ -179,15 +174,7 @@
         self.rand = default_rng(seed)
         self.save_final_metadata = save_final_metadata
 
-<<<<<<< HEAD
-    def set_up_dl_locks(self, dl_lock, up_lock):
-        self.output_folder.set_lock(up_lock)
-
     def get_loss_values(self, document: Document, encoded: "Encoding"):
-        loss_values = None
-=======
-    def get_loss_values(self, document: Document, encoded: Encoding):
->>>>>>> 25b84b9d
         if self.save_loss_metadata:
             loss_values = np.ones((len(encoded.ids)))
             if no_loss := document.metadata.get("no_loss_ranges", None):
