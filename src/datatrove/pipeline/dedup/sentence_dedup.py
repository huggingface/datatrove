"""'To deduplicate the data set, we discarded all but one of any three-sentence span
occurring more than once in the data set.'

from: https://jmlr.org/papers/volume21/20-074/20-074.pdf (C4)

# get hashes for each doc and write them down

"""
import contextlib
import dataclasses
import heapq
import struct
from dataclasses import dataclass
from typing import BinaryIO, Generator

from loguru import logger

from datatrove.data import Document, DocumentsPipeline
from datatrove.io import DataFolderLike, get_datafolder
from datatrove.pipeline.base import PipelineStep
from datatrove.utils.typeshelper import StatHints

from ..writers.disk_base import DiskWriter
from .utils import ExtensionHelperSD, merge_docs, read_tuples_from_file, simplify_text, str_hash


@dataclass(order=True)
class HashSig:
    # this also determines the sorting order
    # hash_value needs to come first as that's what we match on
    # file_id should come after doc_id so that hashes from the index (sent_id=doc_id=-1) come up first
    hash_value: int
    doc_id: int
    file_id: int = None
    sent_id: int = None

    def is_from_index(self):
        return self.doc_id == self.sent_id == -1


class SentenceDedupSignature(PipelineStep):
    type = "🫂 - DEDUPS"
    name = "💥 sentence-deduplication stage 1"
    _requires_dependencies = ["nltk"]

    def __init__(self, output_folder: DataFolderLike, n_sentences: int = 3):
        """Args:
        output_folder: folder where signatures are saved
        n_sentences: n_sentences where duplicates are checked.
        kwargs
        """
        super().__init__()
        self.output_folder = get_datafolder(output_folder)
        self.n_sentences = n_sentences

    def save_hashes(self, rank: int, signatures):
        signatures.sort()

        with self.output_folder.open(f"{rank:05d}{ExtensionHelperSD.stage_1_signature}", mode="wb") as f:
            for hs in signatures:
                f.write(struct.pack("<Q", hs.hash_value))
                f.write(struct.pack("<I", hs.doc_id))
                f.write(struct.pack("<H", hs.sent_id))

    def get_hashes(self, doc: Document, doc_idx: int) -> list[None] | list[HashSig]:
        # todo use language id metadata in sent_tokenize
        from nltk import ngrams
        from nltk.tokenize import sent_tokenize

        sentences = sent_tokenize(doc.text)
        if len(sentences) < self.n_sentences:
            return []

        sentences_tokens = [simplify_text(sent) for sent in sentences]
        n_sent_grams: list = [" ".join(x) for x in ngrams(sentences_tokens, self.n_sentences)]
        hashes = [
            HashSig(
                hash_value=str_hash(n_sent_gram),
                doc_id=doc_idx,
                sent_id=sentence_idx,
            )
            for sentence_idx, n_sent_gram in enumerate(n_sent_grams)
        ]

        return hashes

    def run(self, data: DocumentsPipeline, rank: int = 0, world_size: int = 1):
        """Args:
            data
            rank
            world_size

        Returns:

        SentenceDedupSignature creates a signature for each document. Each HashSig has n hash, the doc id and the
        sentence idx. Before saving them the hashes are sorted.

        """
        signatures = []
        for doc_idx, doc in enumerate(data):
            with self.stats.time_stats:
                self.stat_update(StatHints.total)
                signatures.extend(self.get_hashes(doc, doc_idx))
        self.save_hashes(rank, signatures)


def read_sigs(file: BinaryIO, file_id: int, index_file: bool = False) -> Generator[HashSig, None, None]:
    if index_file:
        # only read hashes
        for (hash,) in read_tuples_from_file(file, "Q"):
            yield HashSig(hash_value=hash, doc_id=-1, file_id=file_id, sent_id=-1)
    else:
        for hash, doc_id, sent_id in read_tuples_from_file(file, "Q", "I", "H"):
            yield HashSig(file_id=file_id, hash_value=hash, doc_id=doc_id, sent_id=sent_id)


class SentenceFindDedups(PipelineStep):
    type = "🫂 - DEDUPS"
    name = "💥 sentence-deduplication stage 2"

    def __init__(
        self,
        data_folder: DataFolderLike,
        output_folder: DataFolderLike,
        index_folder: DataFolderLike = None,
        only_dedup_in_index: bool = True,
    ):
        super().__init__()
        self.data_folder = get_datafolder(data_folder)
        self.output_folder = get_datafolder(output_folder)
        self.index_folder = get_datafolder(index_folder) if index_folder else None
        self.only_dedup_in_index = only_dedup_in_index

    def run(self, data: DocumentsPipeline = None, rank: int = 0, world_size: int = 1):
        """Args:
            data
            rank
            world_size

        Returns:

        SentenceFindDedups runs on a single worker. It reads all the signatures from the previous step and load them
        in a priority queue to check for duplicates. If a duplicate is found its document id and sentence id are saved.
        """
        assert world_size == 1, "SentenceFindDedups can only run on a single worker."
        files_with_duplicates = set()
        with self.stats.time_stats:
            sig_files = self.data_folder.list_files(glob_pattern=ExtensionHelperSD.stage_1_signature)
            sig_readers = [
                read_sigs(file, file_i) for file_i, file in enumerate(self.data_folder.open_files(sig_files))
            ]
            index_files = self.index_folder.list_files() if self.index_folder else None
            if index_files:
                logger.info(f"Found index file(s): {', '.join(index_files)}")
                sig_readers.extend(
                    [
                        read_sigs(file, len(sig_readers) + file_i, index_file=True)
                        for file_i, file in enumerate(self.data_folder.open_files(index_files))
                    ]
                )

            pq = [next(sig_reader) for sig_reader in sig_readers]
            heapq.heapify(pq)

            output_mg = self.output_folder.get_output_file_manager(mode="wb")

            last: HashSig | None = None
            while pq:
                v: HashSig = heapq.heappop(pq)
                if (
                    last and last.hash_value == v.hash_value and not v.is_from_index()
                ):  # we never want to match samples from the index itself
                    out_filename = f"{v.file_id:05d}{ExtensionHelperSD.stage_2_duplicates}"
                    # the previous one we are matching against is part of the index
                    # OR there are no index files
                    # OR we are also matching within the main dataset
                    if last.is_from_index() or not index_files or not self.only_dedup_in_index:
                        output_mg.write(out_filename, struct.pack("<I", v.doc_id))
                        output_mg.write(out_filename, struct.pack("<H", v.sent_id))
                        files_with_duplicates.add(v.file_id)
                last = v
                new_v = next(sig_readers[v.file_id], None)

                if new_v:
                    heapq.heappush(pq, new_v)

        for i in range(len(sig_files)):
            if i not in files_with_duplicates:
                # empty files as the next stage expects 1 file per task
                output_mg.get_file(f"{i:05d}{ExtensionHelperSD.stage_2_duplicates}")
        output_mg.close()


def read_duplicates(file: BinaryIO) -> Generator[tuple, None, None]:
    yield from read_tuples_from_file(file, "I", "H")  # (doc_id, sent_id) pairs


class SentenceDedupFilter(PipelineStep):
    type = "🫂 - DEDUPS"
    name = "💥 sentence-deduplication stage 3"

    def __init__(
        self,
        data_folder: DataFolderLike,
        n_sentences: int = 3,
        min_doc_words: int = 50,
        exclusion_writer: DiskWriter = None,
    ):
        """Args:
        data_folder: data folder to get duplicate files.
        min_doc_words: min amount of words for each document
        """
        from nltk import load

        super().__init__()
        self.data_folder = get_datafolder(data_folder)
        self.n_sentences = n_sentences
        self.min_doc_words = min_doc_words
        self._tokenizer = load("tokenizers/punkt/english.pickle")
        self.exclusion_writer = exclusion_writer

    def remove_dup_sentences(self, doc: Document, du_lines: set = None) -> (str, str):
        if not du_lines:
            return doc.text, None
        sentence_spans = list(self._tokenizer.span_tokenize(doc.text))
        kept_sentences = []
        original_formatted = []
        last_s = 0
        in_removed_span = False
        for idx, s in enumerate(sentence_spans):
            if idx not in du_lines:
                kept_sentences.append(doc.text[last_s : s[1]])
                if in_removed_span:
                    original_formatted.append("<<<\u001b[0m")
                in_removed_span = False
            elif not in_removed_span:
                in_removed_span = True
                original_formatted.append("\033[91m>>>")
            original_formatted.append(doc.text[last_s : s[1]])
            last_s = s[1]  # use this to include whitespace that is not included in the sentence spans
        if in_removed_span:
            original_formatted.append("<<<\u001b[0m")
        if len(kept_sentences) < len(sentence_spans):
            self.stat_update("removed_sentences", value=len(sentence_spans) - len(kept_sentences))
        self.stat_update("original_sentences", value=len(sentence_spans))
        return "".join(kept_sentences).lstrip(), "".join(original_formatted)

    def run(self, data: DocumentsPipeline, rank: int = 0, world_size: int = 1) -> DocumentsPipeline:
        """step method for Filters.
        Drops documents that if .filter() is False

        SentenceDedupFilter reads a DocumentPipeline and removes duplicated sentences found at stage 2
        """
        from nltk.tokenize import word_tokenize

<<<<<<< HEAD
        files = self.data_folder.get_shard(rank, world_size, extension=ExtensionHelperSD.stage_2_duplicates)
=======
        files = self.data_folder.get_shard(rank, world_size, glob_pattern=ExtensionHelperSD.stage_2_duplicates)
>>>>>>> 731308af
        assert len(files) == 1, (
            f"n_files / n_tasks should be equal to n_workers, instead {len(files)=}\n{files}.\n"
            f"{world_size=} {rank}"
        )

        du_file = merge_docs(sorted(read_duplicates(self.data_folder.open(files[0], "rb"))), self.n_sentences)
        with self.exclusion_writer if self.exclusion_writer else contextlib.nullcontext() as writer:
            for idx, doc in enumerate(data):
                self.stat_update(StatHints.total)
                with self.stats.time_stats:
                    filtered_text, original_formatted = self.remove_dup_sentences(doc, du_lines=du_file.get(idx))
                if (
                    filtered_text == doc.text or len(word_tokenize(filtered_text)) > self.min_doc_words
                ):  # document is kept
                    self.update_doc_stats(doc)
                    if not filtered_text == doc.text and writer:
                        writer.write(dataclasses.replace(doc, text=original_formatted), rank=rank)
                    doc.text = filtered_text
                    yield doc
                elif writer:
                    doc.text = original_formatted
                    writer.write(doc, rank=rank)


class SentenceDedupBuildIndex(PipelineStep):
    type = "🫂 - DEDUP"
    name = "💥 sentence-deduplication build index"

    def __init__(
        self,
        data_folder: DataFolderLike,
        output_folder: DataFolderLike,
        index_name: str,
    ):
        super().__init__()
        self.data_folder = get_datafolder(data_folder)
        self.output_folder = get_datafolder(output_folder)
        self.index_name = index_name

    def run(self, data: DocumentsPipeline = None, rank: int = 0, world_size: int = 1):
        assert world_size == 1, "SentenceDedupBuildIndex can only run on a single worker."
        with self.stats.time_stats:
            sig_files = self.data_folder.list_files(glob_pattern=ExtensionHelperSD.stage_1_signature)
            sig_readers = [
                read_sigs(file, file_i) for file_i, file in enumerate(self.data_folder.open_files(sig_files))
            ]

            pq = [next(sig_reader) for sig_reader in sig_readers]
            heapq.heapify(pq)

            with self.output_folder.open(f"{self.index_name}.{ExtensionHelperSD.index}", mode="wb") as out_f:
                last = None
                while pq:
                    v: HashSig = heapq.heappop(pq)
                    if last != v.hash_value:
                        out_f.write(struct.pack("<Q", v.hash_value))
                    last = v.hash_value
                    new_v = next(sig_readers[v.file_id], None)

                    if new_v:
                        heapq.heappush(pq, new_v)<|MERGE_RESOLUTION|>--- conflicted
+++ resolved
@@ -253,11 +253,7 @@
         """
         from nltk.tokenize import word_tokenize
 
-<<<<<<< HEAD
-        files = self.data_folder.get_shard(rank, world_size, extension=ExtensionHelperSD.stage_2_duplicates)
-=======
         files = self.data_folder.get_shard(rank, world_size, glob_pattern=ExtensionHelperSD.stage_2_duplicates)
->>>>>>> 731308af
         assert len(files) == 1, (
             f"n_files / n_tasks should be equal to n_workers, instead {len(files)=}\n{files}.\n"
             f"{world_size=} {rank}"
