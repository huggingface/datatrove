--- conflicted
+++ resolved
@@ -187,13 +187,8 @@
 
         return np.fromiter(
             [
-<<<<<<< HEAD
-                [self._hash_func(" ".join(x).encode("utf-8"))]
-                for x in ngrams(word_tokenize(simplify_text(text), self.language), self.config.n_grams)
-=======
                 self._hash_func(" ".join(x).encode("utf-8"))
                 for x in ngrams(word_tokenize(simplify_text(text)), self.config.n_grams)
->>>>>>> 46457886
             ],
             dtype=np.uint64,
         ).reshape((-1, 1))
