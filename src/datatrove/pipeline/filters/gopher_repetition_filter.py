import re
from collections import Counter

from datatrove.data import Document
from datatrove.pipeline.filters.base_filter import BaseFilter
from datatrove.pipeline.writers.disk_base import DiskWriter


"""
Table A1 from https://arxiv.org/pdf/2112.11446.pdf
    duplicate line fraction                 0.30
    duplicate paragraph fraction            0.30
    duplicate line character fraction       0.20
    duplicate paragraph character fraction  0.20

    top 2-gram character fraction           0.20
    top 3-gram character fraction           0.18
    top 4-gram character fraction           0.16

    duplicate 5-gram character fraction     0.15
    duplicate 6-gram character fraction     0.14
    duplicate 7-gram character fraction     0.13
    duplicate 8-gram character fraction     0.12
    duplicate 9-gram character fraction     0.11
    duplicate 10-gram character fraction    0.10
"""


def get_n_grams(words: list[str], n: int) -> list[str]:
    return [" ".join(words[i : i + n]) for i in range(len(words) - n + 1)]


def find_duplicates(x: list[str]) -> tuple[int, int]:
    unique_x = set()
    duplicate_chars = 0
    duplicate_elements = 0
    for element in x:
        if element in unique_x:
            duplicate_chars += len(element)
            duplicate_elements += 1

        else:
            unique_x.add(element)
    return duplicate_elements, duplicate_chars


def find_top_duplicate(x: list[str]) -> int:
    counter = Counter()
    for element in x:
        counter[element] += 1
    top_n_gram = counter.most_common(1)[0]
    return len(top_n_gram[0]) * top_n_gram[1]


def find_all_duplicate(words: list[str], n: int) -> int:
    n_words = len(words)
    unique = set()
    repeated_chars, idx = 0, 0
    while idx < n_words - n + 1:
        n_gram = "".join(words[idx : idx + n])
        if n_gram in unique:
            repeated_chars += len(n_gram)
            idx += n
        else:
            unique.add(n_gram)
            idx += 1
    assert repeated_chars <= len("".join(words))
    return repeated_chars


class GopherRepetitionFilter(BaseFilter):
    name = "👯 Gopher Repetition"
    _requires_dependencies = ["nltk"]

    def __init__(
        self,
        dup_line_frac: float | None = 0.3,
        dup_para_frac: float | None = 0.3,
        dup_line_char_frac: float | None = 0.2,
        dup_para_char_frac: float | None = 0.2,
        top_n_grams: tuple[tuple[int, float]] = ((2, 0.2), (3, 0.18), (4, 0.16)),
        dup_n_grams: tuple[tuple[int, float]] = ((5, 0.15), (6, 0.14), (7, 0.13), (8, 0.12), (9, 0.11), (10, 0.10)),
        exclusion_writer: DiskWriter = None,
    ):
        """

        @param kwargs:
        """
        super().__init__(exclusion_writer)

        self.dup_line_frac = dup_line_frac
        self.dup_para_frac = dup_para_frac
        self.dup_line_char_frac = dup_line_char_frac
        self.dup_para_char_frac = dup_para_char_frac
        self.top_n_grams = top_n_grams
        self.dup_n_grams = dup_n_grams
        self.paragraph_exp = re.compile(r"\n{2,}")

    def filter(self, doc: Document) -> bool | tuple[bool, str]:
<<<<<<< HEAD
        from nltk.tokenize import word_tokenize

        text = doc.content
=======
        text = doc.text
>>>>>>> 3a8c002e

        paragraphs = self.paragraph_exp.split(text.strip())
        paragraphs_duplicates, char_duplicates = find_duplicates(paragraphs)
        if self.dup_para_frac and paragraphs_duplicates / len(paragraphs) > self.dup_para_frac:
            return False, "dup_para_frac"
        if self.dup_para_char_frac and char_duplicates / len(text) > self.dup_para_char_frac:
            return False, "dup_para_char_frac"

        lines = text.splitlines()
        line_duplicates, char_duplicates = find_duplicates(lines)
        if self.dup_line_frac and line_duplicates / len(lines) > self.dup_line_frac:
            return False, "dup_line_frac"
        if self.dup_line_char_frac and char_duplicates / len(text) > self.dup_line_char_frac:
            return False, "dup_line_char_frac"

        words = word_tokenize(text, language="english")  # TODO we should use language id filter

        for n, n_frac in self.top_n_grams:
            n_grams = get_n_grams(words, n)
            if not n_grams:
                continue
            top_char_length = find_top_duplicate(n_grams)
            if top_char_length / len(text) > n_frac:
                return False, f"top_{n}_gram"

        for n, n_frac in self.dup_n_grams:
            n_duplicates_char = find_all_duplicate(words, n)
            if n_duplicates_char / len(text) > n_frac:
                return False, f"duplicated_{n}_n_grams"

        return True<|MERGE_RESOLUTION|>--- conflicted
+++ resolved
@@ -97,13 +97,9 @@
         self.paragraph_exp = re.compile(r"\n{2,}")
 
     def filter(self, doc: Document) -> bool | tuple[bool, str]:
-<<<<<<< HEAD
         from nltk.tokenize import word_tokenize
 
-        text = doc.content
-=======
         text = doc.text
->>>>>>> 3a8c002e
 
         paragraphs = self.paragraph_exp.split(text.strip())
         paragraphs_duplicates, char_duplicates = find_duplicates(paragraphs)
