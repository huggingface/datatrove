import re
from collections import Counter

from datatrove.data import Document
from datatrove.pipeline.filters.base_filter import BaseFilter
from datatrove.pipeline.writers.disk_base import DiskWriter


"""
Table A1 from https://arxiv.org/pdf/2112.11446.pdf
    duplicate line fraction                 0.30
    duplicate paragraph fraction            0.30
    duplicate line character fraction       0.20
    duplicate paragraph character fraction  0.20

    top 2-gram character fraction           0.20
    top 3-gram character fraction           0.18
    top 4-gram character fraction           0.16

    duplicate 5-gram character fraction     0.15
    duplicate 6-gram character fraction     0.14
    duplicate 7-gram character fraction     0.13
    duplicate 8-gram character fraction     0.12
    duplicate 9-gram character fraction     0.11
    duplicate 10-gram character fraction    0.10
"""


def get_n_grams(words: list[str], n: int) -> list[str]:
    return [" ".join(words[i : i + n]) for i in range(len(words) - n + 1)]


def find_duplicates(x: list[str]) -> tuple[int, int]:
    unique_x = set()
    duplicate_chars = 0
    duplicate_elements = 0
    for element in x:
        if element in unique_x:
            duplicate_chars += len(element)
            duplicate_elements += 1

        else:
            unique_x.add(element)
    return duplicate_elements, duplicate_chars


def find_top_duplicate(x: list[str]) -> int:
    counter = Counter()
    for element in x:
        counter[element] += 1
    top_n_gram = counter.most_common(1)[0]
    return len(top_n_gram[0]) * top_n_gram[1]


def find_all_duplicate(words: list[str], n: int) -> int:
    n_words = len(words)
    unique = set()
    repeated_chars, idx = 0, 0
    while idx < n_words - n + 1:
        n_gram = "".join(words[idx : idx + n])
        if n_gram in unique:
            repeated_chars += len(n_gram)
            idx += n
        else:
            unique.add(n_gram)
            idx += 1
    assert repeated_chars <= len("".join(words))
    return repeated_chars


class GopherRepetitionFilter(BaseFilter):
    name = "👯 Gopher Repetition"
    _requires_dependencies = ["nltk"]

    def __init__(
        self,
        dup_line_frac: float | None = 0.3,
        dup_para_frac: float | None = 0.3,
        dup_line_char_frac: float | None = 0.2,
        dup_para_char_frac: float | None = 0.2,
        top_n_grams: tuple[tuple[int, float]] = ((2, 0.2), (3, 0.18), (4, 0.16)),
        dup_n_grams: tuple[tuple[int, float]] = ((5, 0.15), (6, 0.14), (7, 0.13), (8, 0.12), (9, 0.11), (10, 0.10)),
        exclusion_writer: DiskWriter = None,
    ):
        """

        Args:
            dup_line_frac:
            dup_para_frac:
            dup_line_char_frac:
            dup_para_char_frac:
            top_n_grams:
            dup_n_grams:
            exclusion_writer:
        """
        super().__init__(exclusion_writer)

        self.dup_line_frac = dup_line_frac
        self.dup_para_frac = dup_para_frac
        self.dup_line_char_frac = dup_line_char_frac
        self.dup_para_char_frac = dup_para_char_frac
        self.top_n_grams = top_n_grams
        self.dup_n_grams = dup_n_grams
        self.paragraph_exp = re.compile(r"\n{2,}")
        self._line_splitter = re.compile("\n+")

    def filter(self, doc: Document) -> bool | tuple[bool, str]:
        from nltk.tokenize import word_tokenize

        text = doc.text

        paragraphs = self.paragraph_exp.split(text.strip())
        paragraphs_duplicates, char_duplicates = find_duplicates(paragraphs)
        if self.dup_para_frac and paragraphs_duplicates / len(paragraphs) > self.dup_para_frac:
            return False, "dup_para_frac"
        if self.dup_para_char_frac and char_duplicates / len(text) > self.dup_para_char_frac:
            return False, "dup_para_char_frac"

<<<<<<< HEAD
        lines = re.split('\n+', re.sub(r' *\n+ *', '\n', text))
=======
        lines = self._line_splitter.split(text)
>>>>>>> b2b96e48
        line_duplicates, char_duplicates = find_duplicates(lines)
        if self.dup_line_frac and line_duplicates / len(lines) > self.dup_line_frac:
            return False, "dup_line_frac"
        if self.dup_line_char_frac and char_duplicates / len(text) > self.dup_line_char_frac:
            return False, "dup_line_char_frac"

        words = word_tokenize(text, language="english")  # TODO we should use language id filter

        for n, n_frac in self.top_n_grams:
            n_grams = get_n_grams(words, n)
            if not n_grams:
                continue
            top_char_length = find_top_duplicate(n_grams)
            if top_char_length / len(text) > n_frac:
                return False, f"top_{n}_gram"

        for n, n_frac in self.dup_n_grams:
            n_duplicates_char = find_all_duplicate(words, n)
            if n_duplicates_char / len(text) > n_frac:
                return False, f"duplicated_{n}_n_grams"

        return True<|MERGE_RESOLUTION|>--- conflicted
+++ resolved
@@ -116,11 +116,8 @@
         if self.dup_para_char_frac and char_duplicates / len(text) > self.dup_para_char_frac:
             return False, "dup_para_char_frac"
 
-<<<<<<< HEAD
+
         lines = re.split('\n+', re.sub(r' *\n+ *', '\n', text))
-=======
-        lines = self._line_splitter.split(text)
->>>>>>> b2b96e48
         line_duplicates, char_duplicates = find_duplicates(lines)
         if self.dup_line_frac and line_duplicates / len(lines) > self.dup_line_frac:
             return False, "dup_line_frac"
