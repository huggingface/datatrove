--- conflicted
+++ resolved
@@ -53,13 +53,9 @@
         return {word: count / total_count for word, count in zip(words, counts)}
 
     def get_logprob(self, doc):
-<<<<<<< HEAD
         from nltk.tokenize import word_tokenize
 
-        words = word_tokenize(doc.content)
-=======
         words = word_tokenize(doc.text)
->>>>>>> 3a8c002e
         freqs = [
             self.unigram_frequencies.get(word.lower()) for word in words if self.unigram_frequencies.get(word.lower())
         ]
