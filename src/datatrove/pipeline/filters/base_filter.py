import contextlib
from abc import ABC, abstractmethod
from typing import Tuple

from datatrove.data import Document, DocumentsPipeline
from datatrove.pipeline.base import PipelineStep
from datatrove.pipeline.writers.disk_base import DiskWriter
from datatrove.utils.typeshelper import StatHints


def get_filter_result(res):
    result, reason = res, None
    if isinstance(result, tuple):
        result, reason = res
    return result, reason


class BaseFilter(PipelineStep, ABC):
    """Base module for Filters. Filters remove documents.

    Args:
        :param exclusion_writer: optionally pass in a writer that will save the dropped documents
    """

    type = "🔻 - FILTER"

    def __init__(self, exclusion_writer: DiskWriter = None):
<<<<<<< HEAD
=======
        """
        Args:
            exclusion_writer: optionally pass in a writer that will save the dropped documents
        """
>>>>>>> bd3c89a2
        super().__init__()
        self.exclusion_writer = exclusion_writer

    @abstractmethod
    def filter(self, doc: Document) -> bool | Tuple[bool, str]:
        """Filter modules main method.
        Returns true if a sample should be KEPT, false if it should be REMOVED.

        Args:
            doc: sample to filter

        Returns:
            bool - whether the doc should be kept
            or (False, str), to drop with a specific reason
        """
        raise NotImplementedError

    def run(self, data: DocumentsPipeline, rank: int = 0, world_size: int = 1) -> DocumentsPipeline:
        with self.exclusion_writer if self.exclusion_writer else contextlib.nullcontext() as writer:
            for doc in data:
                self.stat_update(StatHints.total)
                with self.track_time():
                    filter_result, reason = get_filter_result(self.filter(doc))
                    if filter_result:
                        self.stat_update(StatHints.forwarded)
                        self.update_doc_stats(doc)
                    else:
                        self.stat_update(StatHints.dropped)
                        if reason:
                            self.stat_update(f"dropped_{reason}")
                        if self.exclusion_writer:
                            if reason:
                                doc.metadata["filter_reason"] = reason
                            writer.write(doc, rank)
                        continue
                yield doc<|MERGE_RESOLUTION|>--- conflicted
+++ resolved
@@ -19,19 +19,12 @@
     """Base module for Filters. Filters remove documents.
 
     Args:
-        :param exclusion_writer: optionally pass in a writer that will save the dropped documents
+        exclusion_writer: optionally pass in a writer that will save the dropped documents
     """
 
     type = "🔻 - FILTER"
 
     def __init__(self, exclusion_writer: DiskWriter = None):
-<<<<<<< HEAD
-=======
-        """
-        Args:
-            exclusion_writer: optionally pass in a writer that will save the dropped documents
-        """
->>>>>>> bd3c89a2
         super().__init__()
         self.exclusion_writer = exclusion_writer
 
