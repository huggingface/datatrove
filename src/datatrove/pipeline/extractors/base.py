--- conflicted
+++ resolved
@@ -110,7 +110,6 @@
 
     def _worker(self, conn, extract_fn):
         # Ensure this process is killed first
-<<<<<<< HEAD
         if platform.system() == "Linux":
             self.set_oom_score_adj(1000)
 
@@ -118,11 +117,6 @@
             extract_fn(*self.wamup_text)  # "warmup"
         else:
             extract_fn(self.wamup_text)  # "warmup"
-=======
-        self.set_oom_score_adj(1000)
-
-        extract_fn(self.wamup_text)  # "warmup"
->>>>>>> 40b37c4f
         conn.send(None)  # ready
         while True:
             try:
@@ -190,28 +184,15 @@
         # Now clean up ALL processes
         alive_processes = [p for p in self.all_processes if p.is_alive()]
         logger.info(f"Found {len(alive_processes)} alive processes to terminate")
-<<<<<<< HEAD
-        
-=======
-
->>>>>>> 40b37c4f
         if alive_processes:
             # Step 1: Terminate all processes
             for i, process in enumerate(alive_processes):
                 try:
-<<<<<<< HEAD
-                    logger.debug(f"Terminating process {i+1}/{len(alive_processes)}: {process.pid}")
-                    process.terminate()
-                except Exception as e:
-                    logger.warning(f"Error terminating process {process.pid}: {e}")
-            
-=======
                     logger.debug(f"Terminating process {i + 1}/{len(alive_processes)}: {process.pid}")
                     process.terminate()
                 except Exception as e:
                     logger.warning(f"Error terminating process {process.pid}: {e}")
 
->>>>>>> 40b37c4f
             # Step 2: Give them time to terminate gracefully (longer timeout)
             logger.info("Waiting up to 5 seconds for processes to terminate gracefully...")
             for process in alive_processes:
@@ -219,11 +200,6 @@
                     process.join(timeout=5.0)  # Much longer timeout
                 except Exception as e:
                     logger.warning(f"Error joining process {process.pid}: {e}")
-<<<<<<< HEAD
-            
-=======
-
->>>>>>> 40b37c4f
             # Step 3: Kill any remaining processes
             still_alive_processes = [p for p in alive_processes if p.is_alive()]
             if still_alive_processes:
@@ -235,24 +211,12 @@
                         process.join(timeout=2.0)  # Final join with timeout
                     except Exception as e:
                         logger.error(f"Error killing process {process.pid}: {e}")
-<<<<<<< HEAD
-            
-=======
-
->>>>>>> 40b37c4f
             # Step 4: Final check
             final_alive = [p for p in self.all_processes if p.is_alive()]
             if final_alive:
                 logger.error(f"Failed to clean up {len(final_alive)} processes! PIDs: {[p.pid for p in final_alive]}")
             else:
                 logger.info("Successfully cleaned up all processes")
-<<<<<<< HEAD
-        
+
         # Clear the list
-        self.all_processes.clear()
-    
-=======
-
-        # Clear the list
-        self.all_processes.clear()
->>>>>>> 40b37c4f
+        self.all_processes.clear()