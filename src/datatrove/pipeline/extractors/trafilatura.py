--- conflicted
+++ resolved
@@ -30,13 +30,9 @@
         if self.include_images:
             raise NotImplementedError
 
-<<<<<<< HEAD
-    def extract(self, content: str) -> str:
+    def extract(self, text: str) -> str:
         from trafilatura import extract
 
-=======
-    def extract(self, text: str) -> str:
->>>>>>> 3a8c002e
         return extract(
             text,
             favor_precision=self.favour_precision,
