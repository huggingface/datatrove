from .base import BaseExtractor


class Trafilatura(BaseExtractor):
    """ Trafilatura extractor, it uses https://trafilatura.readthedocs.io/en/latest/index.html

    We're actually only using the main entry point of trafilatura: the `extract` function.
    No specific data structure is exchanged with Trafilatura, only the text is passed and the extracted text is returned.
    Alternatively and identically, `trafilatura` could be used through its command line main interface.

    :param favour_precision: prefer less text but correct extraction.
    :param include_images: not implemented currently
    :param timeout: the timeout for extraction, per document, in seconds
    :param kwargs: any other option will be passed to trafilatura
    """

    name = "⛏ Trafilatura"
    _requires_dependencies = ["trafilatura"]

    def __init__(
        self,
        favour_precision: bool = True,
        include_images: bool = False,
        timeout: float = 0.1,
        deduplicate: bool = True,
        **kwargs,
    ):
<<<<<<< HEAD
=======
        """

        Args:
            favour_precision: prefer less text but correct extraction.
            include_images: not implemented currently
            timeout: the timeout for extraction, per document, in seconds
            deduplicate: trafilatura's deduplicate option
            **kwargs: any other option will be passed to trafilatura
        """
>>>>>>> bd3c89a2
        super().__init__(timeout)
        self.favour_precision = favour_precision
        self.include_images = include_images
        self.deduplicate = deduplicate
        self.kwargs = kwargs
        if self.include_images:
            raise NotImplementedError

    def extract(self, text: str) -> str:
        """

        Args:
          text: str: html content

        Returns: plain text extracted text

        """
        from trafilatura import extract

        return extract(
            text,
            favor_precision=self.favour_precision,
            include_comments=False,
            deduplicate=self.deduplicate,
            **self.kwargs,
        )<|MERGE_RESOLUTION|>--- conflicted
+++ resolved
@@ -8,10 +8,12 @@
     No specific data structure is exchanged with Trafilatura, only the text is passed and the extracted text is returned.
     Alternatively and identically, `trafilatura` could be used through its command line main interface.
 
-    :param favour_precision: prefer less text but correct extraction.
-    :param include_images: not implemented currently
-    :param timeout: the timeout for extraction, per document, in seconds
-    :param kwargs: any other option will be passed to trafilatura
+    Args:
+        favour_precision: prefer less text but correct extraction.
+        include_images: not implemented currently
+        timeout: the timeout for extraction, per document, in seconds
+        deduplicate: trafilatura's deduplicate option
+        **kwargs: any other option will be passed to trafilatura
     """
 
     name = "⛏ Trafilatura"
@@ -25,18 +27,6 @@
         deduplicate: bool = True,
         **kwargs,
     ):
-<<<<<<< HEAD
-=======
-        """
-
-        Args:
-            favour_precision: prefer less text but correct extraction.
-            include_images: not implemented currently
-            timeout: the timeout for extraction, per document, in seconds
-            deduplicate: trafilatura's deduplicate option
-            **kwargs: any other option will be passed to trafilatura
-        """
->>>>>>> bd3c89a2
         super().__init__(timeout)
         self.favour_precision = favour_precision
         self.include_images = include_images
