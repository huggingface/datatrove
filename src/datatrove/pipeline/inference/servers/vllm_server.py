--- conflicted
+++ resolved
@@ -1,9 +1,5 @@
 import asyncio
-<<<<<<< HEAD
-=======
-import atexit
 import os
->>>>>>> a9b0bca1
 from typing import TYPE_CHECKING
 
 from loguru import logger
@@ -15,7 +11,6 @@
     monitor_ray_cluster_health,
 )
 from datatrove.pipeline.inference.distributed.utils import (
-    get_distributed_environment,
     get_master_node_host,
     get_number_of_nodes,
     is_master_node,
@@ -69,26 +64,20 @@
         if model_kwargs:
             cmd.extend([f"--{k}={v}" for k, v in model_kwargs.items()])
 
-<<<<<<< HEAD
         logger.debug(f"Starting VLLM server with command: {' '.join(cmd)}")
-        return await asyncio.create_subprocess_exec(
-=======
         env = os.environ.copy()
         # transformers pulls in TensorFlow by default, which adds tens of seconds of startup time
         # (we measured ~70-80s at tp=2 on H100). These env vars keep it in PyTorch-only mode so
         # vLLM initializes much faster without affecting throughput.
         env.setdefault("USE_TF", "0")
         env.setdefault("TRANSFORMERS_NO_TF", "1")
-
-        self.server_process = await asyncio.create_subprocess_exec(
->>>>>>> a9b0bca1
+        return await asyncio.create_subprocess_exec(
             *cmd,
             stdout=asyncio.subprocess.PIPE,
             stderr=asyncio.subprocess.PIPE,
             env=env,
         )
 
-<<<<<<< HEAD
     async def start_server_task(self) -> asyncio.subprocess.Process | None:
         """Start the VLLM server process, handling distributed setup if needed."""
         n_nodes = get_number_of_nodes()
@@ -119,24 +108,6 @@
             # This will block until ray cluster fails
             await monitor_ray_cluster_health()
             return
-=======
-        # Ensure the subprocess is terminated on exit
-        async def _kill_proc_async():
-            if self.server_process and self.server_process.returncode is None:
-                self.server_process.terminate()
-                try:
-                    await asyncio.wait_for(self.server_process.wait(), timeout=5)
-                except asyncio.TimeoutError:
-                    logger.warning("vLLM process did not exit after SIGTERM; sending SIGKILL.")
-                    self.server_process.kill()
-                    await self.server_process.wait()
-
-        def _kill_proc_sync():
-            if self.server_process and self.server_process.returncode is None:
-                self.server_process.terminate()
-
-        atexit.register(_kill_proc_sync)
->>>>>>> a9b0bca1
 
         server_printed_ready_message = False
 
@@ -158,7 +129,6 @@
 
             # Check for common VLLM errors
             if "CUDA out of memory" in line:
-<<<<<<< HEAD
                 raise RuntimeError("CUDA out of memory error detected")
             elif "RuntimeError" in line and "CUDA" in line:
                 raise RuntimeError("CUDA runtime error detected")
@@ -166,20 +136,12 @@
             # Not enough gpus for TP/DP/PP
             elif "required The number of required GPUs exceeds the total number of available GPUs in the placemen":
                 raise RuntimeError("Not enough GPUs available for the placement")
-=======
-                logger.error("CUDA out of memory error detected")
-                await _kill_proc_async()
-            elif "RuntimeError" in line and "CUDA" in line:
-                logger.error("CUDA runtime error detected")
-                await _kill_proc_async()
->>>>>>> a9b0bca1
 
         async def read_stream(stream):
             while True:
                 line = await stream.readline()
                 if not line:
                     break
-<<<<<<< HEAD
                 line = line.decode("utf-8").rstrip()
                 await process_line(line)
 
@@ -187,43 +149,15 @@
             stdout_task = asyncio.create_task(read_stream(self._server_process.stdout))
             stderr_task = asyncio.create_task(read_stream(self._server_process.stderr))
             try:
+                # Here he explicity want to the process to raise an exception if it terminates unexpectedly
                 await asyncio.gather(stdout_task, stderr_task, self._server_process.wait())
             finally:
+                # No need to deal with server_process itself as we do kill it in server_cleanup
                 stdout_task.cancel()
                 stderr_task.cancel()
+                await asyncio.wait_for(asyncio.gather(stdout_task, stderr_task, return_exceptions=True), timeout=5.0)
 
     async def server_cleanup(self):
         await super().server_cleanup()
         if self._is_master:
-            cleanup_ray()
-=======
-                try:
-                    line = line.decode("utf-8").rstrip()
-                    await process_line(line)
-                except Exception as ex:
-                    logger.warning(f"Got {ex} when reading log line from inference server, skipping")
-
-        # Start tasks to read stdout and stderr
-        stdout_task = asyncio.create_task(read_stream(self.server_process.stdout))
-        stderr_task = asyncio.create_task(read_stream(self.server_process.stderr))
-
-        async def _wait_and_drain():
-            try:
-                await self.server_process.wait()
-            except asyncio.CancelledError:
-                await _kill_proc_async()
-                raise
-
-            try:
-                await asyncio.wait_for(
-                    asyncio.gather(stdout_task, stderr_task, return_exceptions=True),
-                    timeout=15,
-                )
-            except asyncio.TimeoutError:
-                logger.warning("Timed out waiting for VLLM server log tasks to finish; cancelling them.")
-                stdout_task.cancel()
-                stderr_task.cancel()
-                await asyncio.gather(stdout_task, stderr_task, return_exceptions=True)
-
-        await _wait_and_drain()
->>>>>>> a9b0bca1
+            cleanup_ray()