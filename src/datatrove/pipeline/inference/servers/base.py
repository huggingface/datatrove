--- conflicted
+++ resolved
@@ -9,11 +9,8 @@
 
 from loguru import logger
 
-<<<<<<< HEAD
 from datatrove.pipeline.inference.distributed.utils import is_master_node
-=======
-from datatrove.pipeline.inference.utils import _raw_post
->>>>>>> a9b0bca1
+from datatrove.pipeline.inference.types import ServerError
 
 
 if TYPE_CHECKING:
@@ -113,7 +110,7 @@
             logger.debug(f"Port {current_port_to_try} is busy. Trying next port...")
 
     if not found_available_port:
-        raise asyncio.CancelledError(
+        raise ServerError(
             f"Could not find an available port for server after trying {max_port_scan_attempts} ports, "
             f"starting from {initial_port}."
         )
@@ -300,15 +297,13 @@
         """
         pass
 
-<<<<<<< HEAD
     # --------------------------------------------------------------------------- #
     # Public API methods
     # --------------------------------------------------------------------------- #
-=======
+
     def get_base_url(self) -> str:
         """Get the base URL for making requests. Defaults to localhost with port."""
-        return f"http://localhost:{self.port}"
->>>>>>> a9b0bca1
+        return f"http://localhost:{self._port}"
 
     async def is_ready(self) -> bool:
         """
@@ -323,11 +318,7 @@
         """
         import httpx
 
-<<<<<<< HEAD
-        url = f"http://localhost:{self._port}/v1/models"
-=======
         url = f"{self.get_base_url()}/v1/models"
->>>>>>> a9b0bca1
         try:
             async with httpx.AsyncClient() as session:
                 response = await session.get(url, timeout=5.0)
@@ -335,33 +326,26 @@
         except Exception:
             return False
 
-    async def send_request(self, endpoint: str, request: dict) -> tuple[int, bytes]:
-        """
-        Send a request to the server.
-
-        Waits for the server to be ready (if not already), then sends a POST
-        request to the specified endpoint with the given JSON payload.
-
-        Args:
-            endpoint: The API endpoint path (e.g., "/v1/completions").
-            request: Dictionary to be sent as JSON payload.
-
-        Returns:
-            Tuple of (status_code, response_body) where:
-                - status_code: HTTP status code as an integer.
-                - response_body: Response body as bytes.
+    async def make_request(self, payload: dict) -> dict:
+        """
+        Make a request to the server.
+
+        Args:
+            payload: The request payload to send (should already have model and default params)
+
+        Returns:
+            Parsed JSON response dict
 
         Raises:
-            asyncio.CancelledError: If the server is unable to start or has
-                permanently failed. This is a non-retryable error.
+            ServerError: If the server is unable to start or has
+                permanently failed.
         """
         # Wait for server to be ready (will raise if exception was set). Hopefuly this is "atomic" == doesn't give up
         # the execution context when the the future is already set. This is "safe way" to ensure this really happens.
         if not self._server_ready.done() or self._server_ready.exception() is not None:
             await self._server_ready
 
-        url = f"http://localhost:{self._port}{endpoint}"
-        return await _raw_post(url, request)
+        return await self._make_request(payload=payload)
 
     # --------------------------------------------------------------------------- #
     # Context manager methods
@@ -427,17 +411,14 @@
             max_retries: Maximum number of start attempts. Default is 1.
 
         Raises:
-            asyncio.CancelledError: If the server fails to start after all
+            ServerError: If the server fails to start after all
                 retry attempts, or if it has previously failed permanently.
         """
         # We shouldn't need a lock as there is just single process who can run start_sever at time, but just to be sure.
         async with self._server_start_lock:
             # Check if server is already ready after acquiring lock
-            if self._server_ready.done() and self._server_ready.exception() is None:
+            if self._server_ready.done():
                 return
-            # If the server is already failed, we don't try to start it again.
-            elif self._server_ready.done() and self._server_ready.exception() is not None:
-                await self._server_ready
 
             retry = 0
             while retry < max_retries:
@@ -445,10 +426,9 @@
                 await self.server_cleanup()
 
                 # Find available port for this attempt
-                port = _find_available_port(self._rank)
-                self._port = port
+                self._port = _find_available_port(self._rank)
+                self._server_process = await asyncio.wait_for(self.start_server_task(), timeout=60.0)
                 try:
-                    self._server_process = await asyncio.wait_for(self.start_server_task(), timeout=60.0)
                     self._server_monitoring_task = asyncio.create_task(self._monitor_server())
                     # We have no way to know if the server is ready from child process
                     if self._is_master:
@@ -457,6 +437,8 @@
                     if not self._server_ready.done():
                         self._server_ready.set_result(True)
                     return
+                except asyncio.CancelledError:
+                    raise
                 except asyncio.TimeoutError:
                     logger.warning(f"Server start attempt {retry + 1}/{max_retries} timed out")
                     pass
@@ -467,9 +449,7 @@
 
             # Failed after all retries - signal error to all waiters
             error_msg = f"Failed to start {self.__class__.__name__} server after {max_retries} retries"
-            if not self._server_ready.done():
-                self._server_ready.set_exception(asyncio.CancelledError(error_msg))
-            raise asyncio.CancelledError(error_msg)
+            raise ServerError(error_msg)
 
     async def server_cleanup(self) -> None:
         """
@@ -518,18 +498,15 @@
             It's started automatically when entering the context manager.
         """
         while True:
-            try:
-                if not self._server_ready.done():
+            if not self._server_ready.done():
+                try:
                     await self.start_server()
-            except asyncio.CancelledError as e:
-                # Server failed permanently after max retries - stop auto-restart
-                logger.error(f"Server auto-restart stopped: {e}")
-                break
-            except Exception as e:
-                logger.warning(f"Temporary server start failure: {e}")
-                pass
-
-            if not self._auto_restart:
+                except Exception as e:
+                    # Set the future to the error
+                    if not self._server_ready.done():
+                        self._server_ready.set_exception(ServerError(e))
+                    break
+            elif self._server_ready.exception() is not None:
                 break
 
             await asyncio.sleep(10)
@@ -548,22 +525,19 @@
             It's started automatically when the server process starts.
         """
         should_restart = self._auto_restart
+        server_error_msg = "Server unexpectedly terminated"
         try:
             await self.monitor_health()
-        except RuntimeError as e:
+        except Exception as e:
             should_restart = False
-            logger.error(f"Server health check failed: {e}")
-
-        except Exception as e:
-            logger.error(f"Server health check failed: {e}")
-            pass
+            server_error_msg = e
 
         # Atomic update - reset future on health check failure, only if we were previously ready.
         if self._server_ready.done() and self._server_ready.exception() is None:
             self._server_ready = asyncio.Future()
 
         if not should_restart and not self._server_ready.done():
-            self._server_ready.set_exception(asyncio.CancelledError("Non-recoverable server error"))
+            self._server_ready.set_exception(ServerError(server_error_msg))
 
     async def _wait_until_ready(self, max_attempts: int = 300, delay_sec: float = 5.0) -> None:
         """
@@ -580,7 +554,7 @@
                 Default is 5.0 seconds.
 
         Raises:
-            asyncio.CancelledError: If the server process terminates
+            ServerError: If the server process terminates
                 unexpectedly.
             Exception: If the server does not become ready after the
                 maximum number of attempts.
@@ -589,7 +563,7 @@
             try:
                 # Check if server process is still running
                 if self._server_process is not None and self._server_process.returncode is not None:
-                    raise asyncio.CancelledError(
+                    raise ServerError(
                         f"{self.__class__.__name__} server process terminated unexpectedly "
                         f"with return code {self._server_process.returncode}"
                     )
@@ -597,18 +571,16 @@
                 if await self.is_ready():
                     logger.info(f"{self.__class__.__name__} server is ready.")
                     return
+            except ServerError:
+                raise
             except asyncio.CancelledError:
-                # Re-raise asyncio.CancelledError (process termination) immediately
                 raise
             except Exception:
                 pass
             logger.warning(f"Attempt {attempt}: Please wait for {self.__class__.__name__} server to become ready...")
             await asyncio.sleep(delay_sec)
 
-<<<<<<< HEAD
-        raise Exception(f"{self.__class__.__name__} server did not become ready after waiting.")
-=======
-        raise Exception(f"{self.__class__.__name__} server did not become ready after waiting.")
+        raise ServerError(f"{self.__class__.__name__} server did not become ready after waiting.")
 
     def cancel(self) -> None:
         """Cancel the server task."""
@@ -637,7 +609,7 @@
             endpoint = "/v1/completions"
 
         url = f"{self.get_base_url()}{endpoint}"
-        status, body = await _raw_post(url, json_data=payload, timeout=self.config.request_timeout)
+        status, body = await _raw_post(url, json_data=payload)
 
         if status == 400:
             raise InferenceError(None, f"Got BadRequestError from server: {body.decode()}", payload=payload)
@@ -646,5 +618,4 @@
         elif status != 200:
             raise InferenceError(None, f"Error http status {status}", payload=payload)
 
-        return json.loads(body)
->>>>>>> a9b0bca1
+        return json.loads(body)