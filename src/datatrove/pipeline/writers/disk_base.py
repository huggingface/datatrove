--- conflicted
+++ resolved
@@ -35,19 +35,6 @@
         expand_metadata: bool = False,
         max_file_size: int = -1,  # in bytes. -1 for unlimited
     ):
-<<<<<<< HEAD
-=======
-        """
-            Base writer block to save data to disk.
-        Args:
-            output_folder: a str, tuple or DataFolder where data should be saved
-            output_filename: the filename to use when saving data, including extension. Can contain placeholders such as `${rank}` or metadata tags `${tag}`
-            compression: if any compression scheme should be used. By default, "infer" - will be guessed from the filename
-            adapter: a custom function to "adapt" the Document format to the desired output format
-            max_file_size: will create a new file when this size is exceeded (in bytes). -1 for no limit.
-            Filenames will have a number prepended (000_..., 001_..., etc)
-        """
->>>>>>> 576278f1
         super().__init__()
         self.compression = compression
         self.output_folder = get_datafolder(output_folder)
