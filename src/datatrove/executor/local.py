--- conflicted
+++ resolved
@@ -39,10 +39,6 @@
         self.workers = workers if workers != -1 else tasks
         self.start_method = start_method
 
-<<<<<<< HEAD
-    def _launch_run_for_rank(self, rank: int, ranks_q, completed=None, completed_lock=None):
-        """ Wrapper around _run_for_rank to handle completed tasks and logging
-=======
     def _launch_run_for_rank(self, rank: int, ranks_q, completed=None, completed_lock=None) -> PipelineStats:
         """
             Small wrapper around _run_for_rank with a queue of available local ranks.
@@ -54,7 +50,6 @@
 
         Returns: the stats for this task
 
->>>>>>> bd3c89a2
         """
         local_rank = ranks_q.get()
         try:
