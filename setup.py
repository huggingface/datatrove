from setuptools import find_packages, setup


install_requires = [
    "dill>=0.3.0",
    "fsspec>=2023.6.0",
    "huggingface-hub>=0.17.0",
<<<<<<< HEAD
    "humanize",
    "loguru>=0.7.0",
    "multiprocess",
    "numpy>=1.25.0",
    "tqdm",
=======
    "boto3>=1.33.13",
    "faust-cchardet>=2.1.19",
    "inscriptis>=2.3.2",
    "loguru>=0.7.0",
    "multiprocess>=0.70.14",
    "nltk>=3.8.1",
    "numpy>=1.25.0",
    "python-magic>=0.4.27",
    "readability-lxml @ git+https://github.com/huggingface/python-readability.git@speedup",
    "trafilatura>=1.6.1",
    "warcio>=1.7.4",
    "pyarrow>=12.0.1",
    "tokenizers>=0.13.3",
    "tldextract>=3.4.4",
    "pandas>=2.0.3",
    "backoff>=2.2.1",
    "fsspec>=2023.9.2",
    "humanize>=4.8.0",
    "rich>=13.7.0",
>>>>>>> 25b84b9d
]

extras = {}

extras["cli"] = [
    "rich",
]

extras["io"] = [
    "boto3>=1.28.0",
    "faust-cchardet",
    "pyarrow",
    "python-magic",
    "warcio",
    "zstandard",
]

extras["processing"] = [
    "fasttext-wheel",
<<<<<<< HEAD
    "nltk",
    "inscriptis",
    "readability-lxml @ git+https://github.com/huggingface/python-readability.git@speedup",
    "tldextract",
    "trafilatura",
    "tokenizers",
=======
    "moto[s3,server]",
    "s3fs>=2023.12.2",
>>>>>>> 25b84b9d
]

extras["quality"] = [
    "ruff>=0.1.5",
]

extras["testing"] = (
    extras["cli"]
    + extras["io"]
    + extras["processing"]
    + [
        "pytest",
        "pytest-timeout",
        "pytest-xdist",
    ]
)

extras["all"] = extras["quality"] + extras["testing"]

extras["dev"] = extras["all"]

setup(
    name="datatrove",
    version="0.0.1.dev0",  # expected format is one of x.y.z.dev0, or x.y.z.rc1 or x.y.z (no to dashes, yes to dots)
    description="HuggingFace library to process and filter large amounts of webdata",
    long_description=open("README.md", encoding="utf-8").read(),
    long_description_content_type="text/markdown",
    author="HuggingFace Inc.",
    author_email="guilherme@huggingface.co",
    url="https://github.com/huggingface/datatrove",
    license="Apache 2.0",
    packages=find_packages("src"),
    package_dir={"": "src"},
    package_data={"": ["assets/*"]},
    include_package_data=True,
    python_requires=">=3.10.0",
    install_requires=install_requires,
    extras_require=extras,
    classifiers=[
        "Intended Audience :: Developers",
        "Intended Audience :: Education",
        "Intended Audience :: Science/Research",
        "License :: OSI Approved :: Apache Software License",
        "Operating System :: OS Independent",
        "Programming Language :: Python :: 3",
        "Programming Language :: Python :: 3.10",
        "Programming Language :: Python :: 3.11",
        "Programming Language :: Python :: 3.12",
        "Topic :: Scientific/Engineering :: Artificial Intelligence",
    ],
    keywords="data machine learning processing",
    entry_points={
        "console_scripts": [
            "check_dataset=datatrove.tools.check_dataset:main",
            "merge_stats=datatrove.tools.merge_stats:main",
            "launch_pickled_pipeline=datatrove.tools.launch_pickled_pipeline:main",
            "failed_logs=datatrove.tools.failed_logs:main",
            "inspect_data=datatrove.tools.inspect_data:main",
        ]
    },
)<|MERGE_RESOLUTION|>--- conflicted
+++ resolved
@@ -5,33 +5,11 @@
     "dill>=0.3.0",
     "fsspec>=2023.6.0",
     "huggingface-hub>=0.17.0",
-<<<<<<< HEAD
     "humanize",
     "loguru>=0.7.0",
     "multiprocess",
     "numpy>=1.25.0",
     "tqdm",
-=======
-    "boto3>=1.33.13",
-    "faust-cchardet>=2.1.19",
-    "inscriptis>=2.3.2",
-    "loguru>=0.7.0",
-    "multiprocess>=0.70.14",
-    "nltk>=3.8.1",
-    "numpy>=1.25.0",
-    "python-magic>=0.4.27",
-    "readability-lxml @ git+https://github.com/huggingface/python-readability.git@speedup",
-    "trafilatura>=1.6.1",
-    "warcio>=1.7.4",
-    "pyarrow>=12.0.1",
-    "tokenizers>=0.13.3",
-    "tldextract>=3.4.4",
-    "pandas>=2.0.3",
-    "backoff>=2.2.1",
-    "fsspec>=2023.9.2",
-    "humanize>=4.8.0",
-    "rich>=13.7.0",
->>>>>>> 25b84b9d
 ]
 
 extras = {}
@@ -41,27 +19,22 @@
 ]
 
 extras["io"] = [
-    "boto3>=1.28.0",
     "faust-cchardet",
     "pyarrow",
     "python-magic",
     "warcio",
     "zstandard",
+    "s3fs>=2023.12.2",
 ]
 
 extras["processing"] = [
     "fasttext-wheel",
-<<<<<<< HEAD
     "nltk",
     "inscriptis",
     "readability-lxml @ git+https://github.com/huggingface/python-readability.git@speedup",
     "tldextract",
     "trafilatura",
     "tokenizers",
-=======
-    "moto[s3,server]",
-    "s3fs>=2023.12.2",
->>>>>>> 25b84b9d
 ]
 
 extras["quality"] = [
@@ -76,6 +49,7 @@
         "pytest",
         "pytest-timeout",
         "pytest-xdist",
+        "moto[s3,server]",
     ]
 )
 
