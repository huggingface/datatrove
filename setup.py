from setuptools import find_packages, setup


install_requires = [
<<<<<<< HEAD
    "boto3>=1.28.78",
    "faust-cchardet>=2.1.19",
    "inscriptis>=2.3.2",
    "loguru>=0.7.0",
    "multiprocess>=0.70.14",
    "nltk>=3.8.1",
=======
    "huggingface-hub>=0.17.0",
    "boto3==1.28.78",
    "faust-cchardet==2.1.19",
    "inscriptis==2.3.2",
    "loguru==0.7.0",
    "multiprocess==0.70.14",
    "nltk==3.8.1",
>>>>>>> 489c431a
    "numpy>=1.25.0",
    "python-magic>=0.4.27",
    "readability-lxml @ git+https://github.com/huggingface/python-readability.git@speedup",
    "trafilatura>=1.6.1",
    "warcio>=1.7.4",
    "pyarrow>=12.0.1",
    "tokenizers>=0.13.3",
    "tldextract>=3.4.4",
    "pandas>=2.0.3",
    "backoff>=2.2.1",
    "fsspec>=2023.9.2",
    "humanize>=4.8.0",
    "rich>=13.7.0",
]

extras = {}

extras["quality"] = [
    "ruff>=0.1.5",
]

extras["tests"] = [
    "pytest",
    "pytest-timeout",
    "pytest-xdist",
    # Optional dependencies
    "fasttext-wheel",
    "moto[s3,server]",
    "s3fs",
]

extras["all"] = extras["quality"] + extras["tests"]

extras["dev"] = extras["all"]

setup(
    name="datatrove",
    version="0.0.1.dev0",  # expected format is one of x.y.z.dev0, or x.y.z.rc1 or x.y.z (no to dashes, yes to dots)
    description="HuggingFace library to process and filter large amounts of webdata",
    long_description=open("README.md", encoding="utf-8").read(),
    long_description_content_type="text/markdown",
    author="HuggingFace Inc.",
    author_email="guilherme@huggingface.co",
    url="https://github.com/huggingface/datatrove",
    license="Apache 2.0",
    packages=find_packages("src"),
    package_dir={"": "src"},
    package_data={"": ["assets/*"]},
    include_package_data=True,
    python_requires=">=3.10.0",
    install_requires=install_requires,
    extras_require=extras,
    classifiers=[
        "Intended Audience :: Developers",
        "Intended Audience :: Education",
        "Intended Audience :: Science/Research",
        "License :: OSI Approved :: Apache Software License",
        "Operating System :: OS Independent",
        "Programming Language :: Python :: 3",
        "Programming Language :: Python :: 3.10",
        "Programming Language :: Python :: 3.11",
        "Programming Language :: Python :: 3.12",
        "Topic :: Scientific/Engineering :: Artificial Intelligence",
    ],
    keywords="data machine learning processing",
    entry_points={
        "console_scripts": [
            "check_dataset=datatrove.tools.check_dataset:main",
            "merge_stats=datatrove.tools.merge_stats:main",
            "launch_pickled_pipeline=datatrove.tools.launch_pickled_pipeline:main",
            "failed_logs=datatrove.tools.failed_logs:main",
            "inspect_data=datatrove.tools.inspect_data:main",
        ]
    },
)<|MERGE_RESOLUTION|>--- conflicted
+++ resolved
@@ -2,22 +2,13 @@
 
 
 install_requires = [
-<<<<<<< HEAD
+    "huggingface-hub>=0.17.0",
     "boto3>=1.28.78",
     "faust-cchardet>=2.1.19",
     "inscriptis>=2.3.2",
     "loguru>=0.7.0",
     "multiprocess>=0.70.14",
     "nltk>=3.8.1",
-=======
-    "huggingface-hub>=0.17.0",
-    "boto3==1.28.78",
-    "faust-cchardet==2.1.19",
-    "inscriptis==2.3.2",
-    "loguru==0.7.0",
-    "multiprocess==0.70.14",
-    "nltk==3.8.1",
->>>>>>> 489c431a
     "numpy>=1.25.0",
     "python-magic>=0.4.27",
     "readability-lxml @ git+https://github.com/huggingface/python-readability.git@speedup",
