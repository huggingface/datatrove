"""

"""
from swiss_ai.readers.swissdox import RawSwissDoxReader
from datatrove.pipeline.tokens import TokensCounter, LengthCounter
from swiss_ai.writers.jsonl import SwissAIJsonlWriter
from datatrove.executor.local import LocalPipelineExecutor
import os

<<<<<<< HEAD
os.environ["HF_BASE"] = "/work_space_data/hf_cache/"
if not os.path.exists("/work_space_data/swissdox"):
    os.makedirs("/work_space_data/swissdox")
=======
>>>>>>> 9fbab55a

if __name__ == "__main__":
    pipeline = [
<<<<<<< HEAD
        RawSwissDoxReader(data_folder="/work_space_data/swissdox", limit=-1),
        TokensCounter(tokenizer_name_or_path="t5-small"),
        LengthCounter(),
        JsonlWriter(output_folder="/work_space_data/swissdox/jsonl"),
=======
        RawSwissDoxReader(
            data_folder="/work_space_data/swissdox",
            limit=-1
        ),
        TokensCounter(tokenizer_name_or_path='t5-small'),
        SwissAIJsonlWriter(
            output_folder="/work_space_data/swissdox/jsonl"
        )
>>>>>>> 9fbab55a
    ]

    exec = LocalPipelineExecutor(
        pipeline=pipeline,
        tasks=64,
        workers=16,
        start_method="spawn",
        logging_dir="/work_space_data/swissdox/logging",
    )

    exec.run()<|MERGE_RESOLUTION|>--- conflicted
+++ resolved
@@ -7,30 +7,21 @@
 from datatrove.executor.local import LocalPipelineExecutor
 import os
 
-<<<<<<< HEAD
 os.environ["HF_BASE"] = "/work_space_data/hf_cache/"
 if not os.path.exists("/work_space_data/swissdox"):
     os.makedirs("/work_space_data/swissdox")
-=======
->>>>>>> 9fbab55a
 
 if __name__ == "__main__":
     pipeline = [
-<<<<<<< HEAD
-        RawSwissDoxReader(data_folder="/work_space_data/swissdox", limit=-1),
-        TokensCounter(tokenizer_name_or_path="t5-small"),
-        LengthCounter(),
-        JsonlWriter(output_folder="/work_space_data/swissdox/jsonl"),
-=======
         RawSwissDoxReader(
             data_folder="/work_space_data/swissdox",
             limit=-1
         ),
+        LengthCounter(),
         TokensCounter(tokenizer_name_or_path='t5-small'),
         SwissAIJsonlWriter(
             output_folder="/work_space_data/swissdox/jsonl"
         )
->>>>>>> 9fbab55a
     ]
 
     exec = LocalPipelineExecutor(
