[project]
name = "datatrove"
version = "0.6.0"  # expected format is one of x.y.z.dev0, or x.y.z.rc1 or x.y.z (no to dashes, yes to dots)
description = "HuggingFace library to process and filter large amounts of webdata"
readme = "README.md"
authors = [
  {name = "HuggingFace Inc.", email = "guilherme@huggingface.co"}
]
license = {text = "Apache-2.0"}
classifiers = [
    "Intended Audience :: Developers",
    "Intended Audience :: Education",
    "Intended Audience :: Science/Research",
    "License :: OSI Approved :: Apache Software License",
    "Operating System :: OS Independent",
    "Programming Language :: Python :: 3",
    "Programming Language :: Python :: 3.10",
    "Programming Language :: Python :: 3.11",
    "Programming Language :: Python :: 3.12",
    "Topic :: Scientific/Engineering :: Artificial Intelligence",
]
keywords = ["data", "machine", "learning", "processing"]
requires-python = ">=3.10.0"
dependencies = [
    "dill>=0.3.0",
    "fsspec>=2023.12.2",
    "huggingface-hub>=0.17.0",
    "humanize",
    "loguru>=0.7.0",
    "multiprocess",
    "numpy>=2.0.0",
    "tqdm",
]

[project.optional-dependencies]
cli = [
  "rich",
]
io = [
  "faust-cchardet",
  "pyarrow",
  "python-magic",
  "warcio",
  "datasets>=3.1.0",
  "orjson",
  "zstandard"
]
s3 = [
  "s3fs>=2023.12.2",
]
processing = [
    "fasttext-numpy2-wheel",
    "nltk",
    "inscriptis",
#   "readability-lxml @ git+https://github.com/huggingface/python-readability.git@speedup",
    "tldextract",
    "trafilatura>=1.8.0,<1.12.0",
    "tokenizers",
    "ftfy",
    "fasteners",
    "regex",
    "xxhash",
<<<<<<< HEAD
=======
#    "kenlm",
>>>>>>> 40b37c4f
    "pyahocorasick"
]
decont = [
    "lighteval>=0.3.0"
]
multilingual = [
    "spacy[ja]>=3.8",
    "stanza",
    "pyvi", # vietnamese
    "pythainlp", # thai
    "jieba", # chinese
    "indic-nlp-library", # indic languages
    "kiwipiepy", # korean
    # urduhack has keras and tensorflow as dependencies and requires a specific version to work...
    "urduhack",
    "tensorflow>=2.16",
    "khmer-nltk", # khmer
    "laonlp", # lao
    "botok", # tibetan languages,
    "pyidaungsu-numpy2", # burmese
]
inference = [
  "aiofiles",
  "orjson",
  "httpx",
]
ray = [
  "ray"
]
quality = [
  "ruff>=0.1.5"
]
testing = [
  "datatrove[cli]",
  "datatrove[io]",
  "datatrove[processing]",
  "datatrove[multilingual]",
  "datatrove[s3]",
  "datatrove[ray]",
  "datatrove[inference]",
  # Lighteval doesn't support numpy>=2.0.0
#  "datatrove[decont]",
# Flask doesn't have correct dependencies on werkzeux, causing issues, thus we pin flask 3.1 (which currently works) to avoid it
  "flask>=3.1.0",
  "pytest",
  "pytest-timeout",
  "pytest-xdist",
  "moto[s3,server]",
  "spacy[ja]"
]
all = [
  "datatrove[quality]",
  "datatrove[testing]",
]
dev = [
  "datatrove[all]"
]

[project.urls]
Repository = "https://github.com/huggingface/datatrove"

[project.scripts]
check_dataset = "datatrove.tools.check_dataset:main"
merge_stats = "datatrove.tools.merge_stats:main"
launch_pickled_pipeline = "datatrove.tools.launch_pickled_pipeline:main"
failed_logs = "datatrove.tools.failed_logs:main"
inspect_data = "datatrove.tools.inspect_data:main"
jobs_status = "datatrove.tools.jobs_status:main"
track_jobs = "datatrove.tools.track_jobs:main"

[build-system]
requires = ["setuptools"]
build-backend = "setuptools.build_meta"

[tool.setuptools.packages.find]
where = ["src"]

[tool.setuptools.package-data]
datatrove = ["assets/*"]

[tool.ruff]
lint.ignore = [
  "C901", # `function_name` is too complex
  "E501", # line length violation
]
lint.select = [
  "C",
  "E",
  "F",
  "I",
  "W",
  "NPY201", # numpy 2.0.0
]
line-length = 119

[tool.ruff.lint.per-file-ignores]
"__init__.py" = [
  "F401" # module imported but unused
]

[tool.ruff.lint.isort]
lines-after-imports = 2
known-first-party = [
  "datatrove"
]
<|MERGE_RESOLUTION|>--- conflicted
+++ resolved
@@ -60,10 +60,7 @@
     "fasteners",
     "regex",
     "xxhash",
-<<<<<<< HEAD
-=======
 #    "kenlm",
->>>>>>> 40b37c4f
     "pyahocorasick"
 ]
 decont = [
