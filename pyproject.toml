[project]
name = "datatrove"
version = "0.0.1"  # expected format is one of x.y.z.dev0, or x.y.z.rc1 or x.y.z (no to dashes, yes to dots)
description = "HuggingFace library to process and filter large amounts of webdata"
readme = "README.md"
authors = [
  {name = "HuggingFace Inc.", email = "guilherme@huggingface.co"}
]
license = {text = "Apache-2.0"}
classifiers = [
    "Intended Audience :: Developers",
    "Intended Audience :: Education",
    "Intended Audience :: Science/Research",
    "License :: OSI Approved :: Apache Software License",
    "Operating System :: OS Independent",
    "Programming Language :: Python :: 3",
    "Programming Language :: Python :: 3.10",
    "Programming Language :: Python :: 3.11",
    "Programming Language :: Python :: 3.12",
    "Topic :: Scientific/Engineering :: Artificial Intelligence",
]
keywords = ["data", "machine", "learning", "processing"]
requires-python = ">=3.10.0"
dependencies = [
    "dill>=0.3.0",
    "fsspec>=2023.12.2",
    "huggingface-hub>=0.17.0",
    "humanize",
    "loguru>=0.7.0",
    "multiprocess",
    "numpy>=1.25.0",
    "tqdm",
]

[project.optional-dependencies]
cli = [
  "rich",
]
io = [
  "faust-cchardet",
  "pyarrow",
  "python-magic",
  "warcio",
  "datasets>=2.18.0"
]
s3 = [
  "s3fs>=2023.12.2",
]
processing = [
    "fasttext-wheel",
    "nltk",
    "inscriptis",
#    "readability-lxml @ git+https://github.com/huggingface/python-readability.git@speedup",
    "tldextract",
    "trafilatura>=1.8.0",
    "tokenizers",
    "ftfy",
<<<<<<< HEAD
    "fasteners"
=======
    "xxhash"
>>>>>>> 209ebec2
]
quality = [
  "ruff>=0.1.5"
]
testing = [
  "datatrove[cli]",
  "datatrove[io]",
  "datatrove[processing]",
  "datatrove[s3]",
  "pytest",
  "pytest-timeout",
  "pytest-xdist",
  "moto[s3,server]",
]
all = [
  "datatrove[quality]",
  "datatrove[testing]",
]
dev = [
  "datatrove[all]"
]

[project.urls]
Repository = "https://github.com/huggingface/datatrove"

[project.scripts]
check_dataset = "datatrove.tools.check_dataset:main"
merge_stats = "datatrove.tools.merge_stats:main"
launch_pickled_pipeline = "datatrove.tools.launch_pickled_pipeline:main"
failed_logs = "datatrove.tools.failed_logs:main"
inspect_data = "datatrove.tools.inspect_data:main"
jobs_status = "datatrove.tools.jobs_status:main"

[build-system]
requires = ["setuptools"]
build-backend = "setuptools.build_meta"

[tool.setuptools.packages.find]
where = ["src"]

[tool.setuptools.package-data]
datatrove = ["assets/*"]

[tool.ruff]
lint.ignore = [
  "C901", # `function_name` is too complex
  "E501", # line length violation
]
lint.select = [
  "C",
  "E",
  "F",
  "I",
  "W"
]
line-length = 119

[tool.ruff.lint.per-file-ignores]
"__init__.py" = [
  "F401" # module imported but unused
]

[tool.ruff.lint.isort]
lines-after-imports = 2
known-first-party = [
  "datatrove"
]
<|MERGE_RESOLUTION|>--- conflicted
+++ resolved
@@ -55,11 +55,8 @@
     "trafilatura>=1.8.0",
     "tokenizers",
     "ftfy",
-<<<<<<< HEAD
-    "fasteners"
-=======
+    "fasteners",
     "xxhash"
->>>>>>> 209ebec2
 ]
 quality = [
   "ruff>=0.1.5"
