[project]
name = "datatrove"
version = "0.4.0"  # expected format is one of x.y.z.dev0, or x.y.z.rc1 or x.y.z (no to dashes, yes to dots)
description = "HuggingFace library to process and filter large amounts of webdata"
readme = "README.md"
authors = [
  {name = "HuggingFace Inc.", email = "guilherme@huggingface.co"}
]
license = {text = "Apache-2.0"}
classifiers = [
    "Intended Audience :: Developers",
    "Intended Audience :: Education",
    "Intended Audience :: Science/Research",
    "License :: OSI Approved :: Apache Software License",
    "Operating System :: OS Independent",
    "Programming Language :: Python :: 3",
    "Programming Language :: Python :: 3.10",
    "Programming Language :: Python :: 3.11",
    "Programming Language :: Python :: 3.12",
    "Topic :: Scientific/Engineering :: Artificial Intelligence",
]
keywords = ["data", "machine", "learning", "processing"]
requires-python = ">=3.10.0"
dependencies = [
    "dill>=0.3.0",
    "fsspec>=2023.12.2",
    "huggingface-hub>=0.17.0",
    "humanize",
    "loguru>=0.7.0",
    "multiprocess",
    "numpy>=2.0.0",
    "tqdm",
]

[project.optional-dependencies]
cli = [
  "rich",
]
io = [
  "faust-cchardet",
  "pyarrow",
  "python-magic",
  "warcio",
  "datasets>=3.1.0",
  "orjson",
  "zstandard"
]
s3 = [
  "s3fs>=2023.12.2",
]
processing = [
<<<<<<< HEAD
    "fasttext-wheel",
    "brotlipy",
=======
    "fasttext-numpy2-wheel",
>>>>>>> b7019354
    "nltk",
    "inscriptis",
    "readability-lxml @ git+https://github.com/huggingface/python-readability.git@speedup",
    "tldextract",
    "trafilatura>=1.8.0,<1.12.0",
    "justext",
    "resiliparse",
    "readabilipy",
    "tokenizers",
    "ftfy",
    "fasteners",
    "regex",
    "xxhash",
    "kenlm",
    "pyahocorasick"
]
decont = [
    "lighteval>=0.3.0"
]
multilingual = [
    "spacy[ja]>=3.8",
    "stanza",
    "pyvi", # vietnamese
    "pythainlp", # thai
    "jieba", # chinese
    "indic-nlp-library", # indic languages
    "kiwipiepy", # korean
    # urduhack has keras and tensorflow as dependencies and requires a specific version to work...
    "urduhack",
    "tensorflow>=2.16",
    "khmer-nltk", # khmer
    "laonlp", # lao
    "botok", # tibetan languages,
    "pyidaungsu-numpy2", # burmese
]
quality = [
  "ruff>=0.1.5"
]
testing = [
  "datatrove[cli]",
  "datatrove[io]",
  "datatrove[processing]",
  "datatrove[multilingual]",
  "datatrove[s3]",
  # Lighteval doesn't support numpy>=2.0.0
#  "datatrove[decont]",
# Flask doesn't have correct dependencies on werkzeux, causing issues, thus we pin flask 3.1 (which currently works) to avoid it
  "flask>=3.1.0",
  "pytest",
  "pytest-timeout",
  "pytest-xdist",
  "moto[s3,server]",
  "spacy[ja]"
]
all = [
  "datatrove[quality]",
  "datatrove[testing]",
]
dev = [
  "datatrove[all]"
]

[project.urls]
Repository = "https://github.com/huggingface/datatrove"

[project.scripts]
check_dataset = "datatrove.tools.check_dataset:main"
merge_stats = "datatrove.tools.merge_stats:main"
launch_pickled_pipeline = "datatrove.tools.launch_pickled_pipeline:main"
failed_logs = "datatrove.tools.failed_logs:main"
inspect_data = "datatrove.tools.inspect_data:main"
jobs_status = "datatrove.tools.jobs_status:main"

[build-system]
requires = ["setuptools"]
build-backend = "setuptools.build_meta"

[tool.setuptools.packages.find]
where = ["src"]

[tool.setuptools.package-data]
datatrove = ["assets/*"]

[tool.ruff]
lint.ignore = [
  "C901", # `function_name` is too complex
  "E501", # line length violation
]
lint.select = [
  "C",
  "E",
  "F",
  "I",
  "W",
  "NPY201", # numpy 2.0.0
]
line-length = 119

[tool.ruff.lint.per-file-ignores]
"__init__.py" = [
  "F401" # module imported but unused
]

[tool.ruff.lint.isort]
lines-after-imports = 2
known-first-party = [
  "datatrove"
]
<|MERGE_RESOLUTION|>--- conflicted
+++ resolved
@@ -49,12 +49,8 @@
   "s3fs>=2023.12.2",
 ]
 processing = [
-<<<<<<< HEAD
-    "fasttext-wheel",
     "brotlipy",
-=======
     "fasttext-numpy2-wheel",
->>>>>>> b7019354
     "nltk",
     "inscriptis",
     "readability-lxml @ git+https://github.com/huggingface/python-readability.git@speedup",
