"""
Chunked inference pipeline example with rollouts.

This example shows how to run inference on documents using the InferenceRunner
with checkpointing enabled. Documents are processed with a rollout function that
can perform multiple generations per document before the results are written.
"""

import asyncio
<<<<<<< HEAD
import atexit
from concurrent.futures import ProcessPoolExecutor
=======
from concurrent.futures import ProcessPoolExecutor
from contextlib import contextmanager
from functools import partial
>>>>>>> a9b0bca1
from typing import Any, Awaitable, Callable

from datatrove.data import Document
from datatrove.executor.local import LocalPipelineExecutor
from datatrove.pipeline.inference.run_inference import InferenceConfig, InferenceResult, InferenceRunner
from datatrove.pipeline.writers import JsonlWriter


async def simple_rollout(
<<<<<<< HEAD
    runner: InferenceRunner,
=======
>>>>>>> a9b0bca1
    document: Document,
    generate: Callable[[dict[str, Any]], Awaitable[InferenceResult]],
) -> InferenceResult:
    """
    Basic rollout that sends a single request per document.

    Returns the InferenceResult directly, which will be stored under document.metadata["rollout_results"].
    """

    payload = {
        "messages": [
            {
                "role": "user",
                "content": [
                    {"type": "text", "text": document.text},
                ],
            }
        ],
        "max_tokens": 2048,
    }

    return await generate(payload)
<<<<<<< HEAD


async def chunked_rollout(
    runner: InferenceRunner,
    document: Document,
    generate: Callable[[dict[str, Any]], Awaitable[InferenceResult]],
) -> str:
    """
    Rollout that chunks long inputs and stitches the generations together.
    """

=======


async def chunked_rollout(
    document: Document,
    generate: Callable[[dict[str, Any]], Awaitable[InferenceResult]],
) -> str:
    """
    Rollout that chunks long inputs and stitches the generations together.
    """

>>>>>>> a9b0bca1
    instruction = "Rewrite this in a more formal style:"
    max_chars_per_part = 4000
    text = document.text
    chunks = [text[i : i + max_chars_per_part] for i in range(0, len(text), max_chars_per_part)] or [text]

    generations: list[dict[str, Any]] = []
    prev_chunk = None

    for chunk in chunks:
        # here we just ask the model to continue the previous generation or an empty msg if there isn't anything
        payload = {
            "messages": [
                {
                    "role": "user",
                    "content": f"{instruction}\n\n{prev_chunk if prev_chunk else ''}{chunk}",
                },
                {
                    "role": "assistant",
                    "content": generations[-1] if generations else "",
                },
            ],
            # see https://docs.vllm.ai/en/v0.7.2/api/offline_inference/llm.html#vllm.LLM.chat
            "continue_final_message": True,
            "add_generation_prompt": False,
            "echo": False,
        }

        # could potentially have some error handling here
        result: InferenceResult = await generate(payload)
        generations.append(result.text)
        prev_chunk = chunk
    return "\n".join(generations)
<<<<<<< HEAD


=======


>>>>>>> a9b0bca1
def cpu_heavy_build_payload(doc: Document, page: int) -> dict[str, Any]:
    # simulate heavy work
    import time

    # not async on purpose
    time.sleep(10)
    return {
        "messages": [
            {
                "role": "user",
                "content": [{"type": "text", "text": f"[page {page}] {doc.text}"}],
            }
        ],
        "max_tokens": 4096,
    }


<<<<<<< HEAD
async def heavy_cpu_rollout(
    runner: InferenceRunner,
    document: Document,
    generate: Callable[[dict[str, Any]], Awaitable[InferenceResult]],
) -> list[InferenceResult]:
    """
    Example rollout that offloads heavy preprocessing to a process pool.
    """

    if not hasattr(runner, "process_pool"):
        runner.process_pool = ProcessPoolExecutor(max_workers=100)
        atexit.register(runner.process_pool.shutdown, wait=False, cancel_futures=True)

    loop = asyncio.get_running_loop()

    async def process_page(page: int) -> InferenceResult:
        payload = await loop.run_in_executor(runner.process_pool, cpu_heavy_build_payload, document, page)
        return await generate(payload)

    page_results = await asyncio.gather(*[process_page(page) for page in [1, 2]], return_exceptions=True)

=======
@contextmanager
def process_pool_context(max_workers: int = 100):
    """Context manager for ProcessPoolExecutor that ensures proper cleanup."""
    with ProcessPoolExecutor(max_workers=max_workers) as pool:
        # This resource will be accessible in the rollout function as a keyword argument
        # (and shared for all rollout invocations). try/finally syntax works too
        yield {"process_pool": pool}


async def heavy_cpu_rollout(
    document: Document,
    generate: Callable[[dict[str, Any]], Awaitable[InferenceResult]],
    process_pool: ProcessPoolExecutor,
) -> list[InferenceResult]:
    """
    Example rollout that offloads heavy preprocessing to a process pool.

    The process_pool should be provided via shared_context when creating the InferenceRunner.
    See example usage below.
    """

    loop = asyncio.get_running_loop()

    async def process_page(page: int) -> InferenceResult:
        payload = await loop.run_in_executor(process_pool, cpu_heavy_build_payload, document, page)
        return await generate(payload)

    page_results = await asyncio.gather(*[process_page(page) for page in [1, 2]], return_exceptions=True)

>>>>>>> a9b0bca1
    return page_results


# Configuration
OUTPUT_PATH: str = "s3://.../final_output_data"
LOGS_PATH: str = "/fsx/.../finetranslations/inference_logs"
CHECKPOINTS_PATH: str = "/fsx/.../finetranslations/translate-checkpoints"  # Path for checkpoint files

# 1005 documents
documents = [Document(text="What's the weather in Tokyo?", id=str(i)) for i in range(1005)]


# Configure the inference settings with chunking
config: InferenceConfig = InferenceConfig(
    server_type="vllm",  # Options: "sglang", "vllm", "dummy"
    model_name_or_path="reducto/RolmOCR",
    model_max_context=8192,
    metric_interval=120,
    default_generation_params={"temperature": 0.0},
    rollouts_per_document=1,
    max_concurrent_generations=500,
)

# Create the pipeline with chunking
# Example 1: Simple rollout without shared context
pipeline_executor: LocalPipelineExecutor = LocalPipelineExecutor(
    pipeline=[
        documents,
        InferenceRunner(
            rollout_fn=chunked_rollout,
            config=config,
            records_per_chunk=500,  # Enable chunking with 500 documents per chunk
            checkpoints_local_dir=CHECKPOINTS_PATH,  # Leave unset to disable checkpointing
            output_writer=JsonlWriter(OUTPUT_PATH, output_filename="${rank}_chunk_${chunk_index}.jsonl"),
        ),
    ],
    logging_dir=LOGS_PATH,
    tasks=1,  # Number of parallel tasks
)

# Example 2: Rollout with shared context (process pool)
pipeline_executor_with_pool = LocalPipelineExecutor(
    pipeline=[
        documents,
        InferenceRunner(
            rollout_fn=heavy_cpu_rollout,
            config=config,
            records_per_chunk=500,
            checkpoints_local_dir=CHECKPOINTS_PATH,
            output_writer=JsonlWriter(OUTPUT_PATH, output_filename="${rank}_chunk_${chunk_index}.jsonl"),
            # we could call it without partial, but this way the pool is initialized lazily and not before the job starts
            shared_context=partial(process_pool_context, max_workers=100),
        ),
    ],
    logging_dir=LOGS_PATH,
    tasks=1,
)

if __name__ == "__main__":
    # Run the pipeline
    pipeline_executor.run()<|MERGE_RESOLUTION|>--- conflicted
+++ resolved
@@ -7,14 +7,9 @@
 """
 
 import asyncio
-<<<<<<< HEAD
-import atexit
-from concurrent.futures import ProcessPoolExecutor
-=======
 from concurrent.futures import ProcessPoolExecutor
 from contextlib import contextmanager
 from functools import partial
->>>>>>> a9b0bca1
 from typing import Any, Awaitable, Callable
 
 from datatrove.data import Document
@@ -24,10 +19,6 @@
 
 
 async def simple_rollout(
-<<<<<<< HEAD
-    runner: InferenceRunner,
-=======
->>>>>>> a9b0bca1
     document: Document,
     generate: Callable[[dict[str, Any]], Awaitable[InferenceResult]],
 ) -> InferenceResult:
@@ -50,19 +41,6 @@
     }
 
     return await generate(payload)
-<<<<<<< HEAD
-
-
-async def chunked_rollout(
-    runner: InferenceRunner,
-    document: Document,
-    generate: Callable[[dict[str, Any]], Awaitable[InferenceResult]],
-) -> str:
-    """
-    Rollout that chunks long inputs and stitches the generations together.
-    """
-
-=======
 
 
 async def chunked_rollout(
@@ -73,7 +51,6 @@
     Rollout that chunks long inputs and stitches the generations together.
     """
 
->>>>>>> a9b0bca1
     instruction = "Rewrite this in a more formal style:"
     max_chars_per_part = 4000
     text = document.text
@@ -106,13 +83,8 @@
         generations.append(result.text)
         prev_chunk = chunk
     return "\n".join(generations)
-<<<<<<< HEAD
 
 
-=======
-
-
->>>>>>> a9b0bca1
 def cpu_heavy_build_payload(doc: Document, page: int) -> dict[str, Any]:
     # simulate heavy work
     import time
@@ -130,29 +102,6 @@
     }
 
 
-<<<<<<< HEAD
-async def heavy_cpu_rollout(
-    runner: InferenceRunner,
-    document: Document,
-    generate: Callable[[dict[str, Any]], Awaitable[InferenceResult]],
-) -> list[InferenceResult]:
-    """
-    Example rollout that offloads heavy preprocessing to a process pool.
-    """
-
-    if not hasattr(runner, "process_pool"):
-        runner.process_pool = ProcessPoolExecutor(max_workers=100)
-        atexit.register(runner.process_pool.shutdown, wait=False, cancel_futures=True)
-
-    loop = asyncio.get_running_loop()
-
-    async def process_page(page: int) -> InferenceResult:
-        payload = await loop.run_in_executor(runner.process_pool, cpu_heavy_build_payload, document, page)
-        return await generate(payload)
-
-    page_results = await asyncio.gather(*[process_page(page) for page in [1, 2]], return_exceptions=True)
-
-=======
 @contextmanager
 def process_pool_context(max_workers: int = 100):
     """Context manager for ProcessPoolExecutor that ensures proper cleanup."""
@@ -182,7 +131,6 @@
 
     page_results = await asyncio.gather(*[process_page(page) for page in [1, 2]], return_exceptions=True)
 
->>>>>>> a9b0bca1
     return page_results
 
 
