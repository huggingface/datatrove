import unittest

from datatrove.pipeline.readers import HuggingFaceDatasetReader

from ..utils import require_datasets


@require_datasets
class TestHuggingFaceReader(unittest.TestCase):
    def test_read_dataset(self):
        reader = HuggingFaceDatasetReader(
            "truthful_qa", dataset_options={"name": "generation", "split": "validation"}, text_key="question"
        )
        data = list(reader())
        self.assertEqual(len(data), 817)

    def test_read_dataset_shuffle(self):
        reader = HuggingFaceDatasetReader(
            "truthful_qa",
            dataset_options={"name": "generation", "split": "validation"},
            text_key="question",
            shuffle_files=True,
        )
        data = list(reader())
        self.assertEqual(len(data[0].text), 69)
        self.assertEqual(len(data[1].text), 46)

    def test_read_streaming_dataset(self):
        reader = HuggingFaceDatasetReader(
            "truthful_qa",
            dataset_options={"name": "generation", "split": "validation"},
            text_key="question",
            streaming=True,
        )
        data = list(reader())
        self.assertEqual(len(data), 817)

    def test_read_streaming_dataset_shuffle(self):
        reader = HuggingFaceDatasetReader(
            "truthful_qa",
            dataset_options={"name": "generation", "split": "validation"},
            text_key="question",
            streaming=True,
            shuffle_files=True,
        )
        data = list(reader())
        self.assertEqual(len(data[0].text), 69)
        self.assertEqual(len(data[1].text), 46)

<<<<<<< HEAD
    def test_sharding_1(self):
        """
        >>> ds = load_dataset("huggingface/datatrove-tests",name="sharding-1",split="train",streaming=True)
        >>> ds
        IterableDataset({
            features: ['text'],
            num_shards: 1
        })
        
        >>> print(list(ds.shard(num_shards=2, index=0)))
        [{'text': 'hello'}, {'text': 'world'}, {'text': 'how'}, {'text': 'are'}, {'text': 'you'}]

        >>> print(list(ds.shard(num_shards=2, index=1)))
        IndexError: list index out of range
        
        >>> ds = load_dataset("huggingface/datatrove-tests",name="sharding-1",split="train",streaming=False)
        >>> ds
        Dataset({
            features: ['text'],
            num_rows: 5
        })
        
        >>> print(list(ds.shard(num_shards=2, index=0)))
        >>> print(list(ds.shard(num_shards=2, index=1)))
        [{'text': 'hello'}, {'text': 'world'}, {'text': 'how'}]
        [{'text': 'are'}, {'text': 'you'}]
        
        >>> print(list(ds.shard(num_shards=3, index=0)))
        >>> print(list(ds.shard(num_shards=3, index=1)))
        >>> print(list(ds.shard(num_shards=3, index=2)))
        [{'text': 'hello'}, {'text': 'world'}]
        [{'text': 'how'}, {'text': 'are'}]
        [{'text': 'you'}]

        """
        for streaming in [True, False]:
            reader = HuggingFaceDatasetReader(
                "huggingface/datatrove-tests",
                dataset_options={"name": f"sharding-1", "split": "train"},
                text_key="text",
                streaming=streaming,
            )
            data0 = list(reader(rank=0, world_size=2))
            data1 = list(reader(rank=1, world_size=2))

            self.assertEqual(len(data0), 3)
            self.assertEqual(len(data1), 2)
            
    def test_sharding_3_stream(self):
        """
        >>> ds_stream = load_dataset("huggingface/datatrove-tests",name="sharding-3",split="train",streaming=True)
        >>> ds_stream
        IterableDataset({
            features: ['text'],
            num_shards: 3
        })
        
        >>> print(list(ds_stream.shard(num_shards=2, index=0)))
        >>> print(list(ds_stream.shard(num_shards=2, index=1)))
        [{'text': 'hello'}, {'text': 'world'}, {'text': 'how'}, {'text': 'are'}]
        [{'text': 'you'}]
        
        >>> print(list(list(ds_stream.shard(num_shards=3, index=0))))
        >>> print(list(list(ds_stream.shard(num_shards=3, index=1))))
        >>> print(list(list(ds_stream.shard(num_shards=3, index=2))))
        [{'text': 'hello'}, {'text': 'world'}]
        [{'text': 'how'}, {'text': 'are'}]
        [{'text': 'you'}]
        
        """
        reader = HuggingFaceDatasetReader(
            "huggingface/datatrove-tests",
            dataset_options={"name": f"sharding-3", "split": "train"},
            text_key="text",
            streaming=True,
        )
        data0 = list(reader(rank=0, world_size=2))
        data1 = list(reader(rank=1, world_size=2))

        self.assertEqual(len(data0), 4)
        self.assertEqual(len(data1), 1)
 
    def test_sharding_3(self):
        """
        >>> ds = load_dataset("huggingface/datatrove-tests",name="sharding-3",split="train",streaming=False)
        >>> ds
        Dataset({
            features: ['text'],
            num_rows: 5
        })
        
        >>> print(list(ds.shard(num_shards=2, index=0)))
        >>> print(list(ds.shard(num_shards=2, index=1)))
        [{'text': 'hello'}, {'text': 'world'}, {'text': 'how'}]
        [{'text': 'are'}, {'text': 'you'}]
        
        >>> print(list(ds.shard(num_shards=3, index=0)))
        >>> print(list(ds.shard(num_shards=3, index=1)))
        >>> print(list(ds.shard(num_shards=3, index=2)))
        [{'text': 'hello'}, {'text': 'world'}]
        [{'text': 'how'}, {'text': 'are'}]
        [{'text': 'you'}]
        
        """
        reader = HuggingFaceDatasetReader(
            "huggingface/datatrove-tests",
            dataset_options={"name": f"sharding-3", "split": "train"},
            text_key="text",
            streaming=False,
        )
        data0 = list(reader(rank=0, world_size=2))
        data1 = list(reader(rank=1, world_size=2))

        self.assertEqual(len(data0), 3)
        self.assertEqual(len(data1), 2)
 
=======
    def test_sharding(self):
        for shards in [3]:
            for streaming in [True, False]:
                reader = HuggingFaceDatasetReader(
                    "huggingface/datatrove-tests",
                    dataset_options={"name": f"sharding-{shards}", "split": "train"},
                    text_key="text",
                    streaming=streaming,
                )
                data0 = list(reader(rank=0, world_size=2))
                data1 = list(reader(rank=1, world_size=2))

                self.assertEqual(len(data0), 3)
                self.assertEqual(len(data1), 2)
>>>>>>> 1c15ba68
<|MERGE_RESOLUTION|>--- conflicted
+++ resolved
@@ -47,126 +47,8 @@
         self.assertEqual(len(data[0].text), 69)
         self.assertEqual(len(data[1].text), 46)
 
-<<<<<<< HEAD
-    def test_sharding_1(self):
-        """
-        >>> ds = load_dataset("huggingface/datatrove-tests",name="sharding-1",split="train",streaming=True)
-        >>> ds
-        IterableDataset({
-            features: ['text'],
-            num_shards: 1
-        })
-        
-        >>> print(list(ds.shard(num_shards=2, index=0)))
-        [{'text': 'hello'}, {'text': 'world'}, {'text': 'how'}, {'text': 'are'}, {'text': 'you'}]
-
-        >>> print(list(ds.shard(num_shards=2, index=1)))
-        IndexError: list index out of range
-        
-        >>> ds = load_dataset("huggingface/datatrove-tests",name="sharding-1",split="train",streaming=False)
-        >>> ds
-        Dataset({
-            features: ['text'],
-            num_rows: 5
-        })
-        
-        >>> print(list(ds.shard(num_shards=2, index=0)))
-        >>> print(list(ds.shard(num_shards=2, index=1)))
-        [{'text': 'hello'}, {'text': 'world'}, {'text': 'how'}]
-        [{'text': 'are'}, {'text': 'you'}]
-        
-        >>> print(list(ds.shard(num_shards=3, index=0)))
-        >>> print(list(ds.shard(num_shards=3, index=1)))
-        >>> print(list(ds.shard(num_shards=3, index=2)))
-        [{'text': 'hello'}, {'text': 'world'}]
-        [{'text': 'how'}, {'text': 'are'}]
-        [{'text': 'you'}]
-
-        """
-        for streaming in [True, False]:
-            reader = HuggingFaceDatasetReader(
-                "huggingface/datatrove-tests",
-                dataset_options={"name": f"sharding-1", "split": "train"},
-                text_key="text",
-                streaming=streaming,
-            )
-            data0 = list(reader(rank=0, world_size=2))
-            data1 = list(reader(rank=1, world_size=2))
-
-            self.assertEqual(len(data0), 3)
-            self.assertEqual(len(data1), 2)
-            
-    def test_sharding_3_stream(self):
-        """
-        >>> ds_stream = load_dataset("huggingface/datatrove-tests",name="sharding-3",split="train",streaming=True)
-        >>> ds_stream
-        IterableDataset({
-            features: ['text'],
-            num_shards: 3
-        })
-        
-        >>> print(list(ds_stream.shard(num_shards=2, index=0)))
-        >>> print(list(ds_stream.shard(num_shards=2, index=1)))
-        [{'text': 'hello'}, {'text': 'world'}, {'text': 'how'}, {'text': 'are'}]
-        [{'text': 'you'}]
-        
-        >>> print(list(list(ds_stream.shard(num_shards=3, index=0))))
-        >>> print(list(list(ds_stream.shard(num_shards=3, index=1))))
-        >>> print(list(list(ds_stream.shard(num_shards=3, index=2))))
-        [{'text': 'hello'}, {'text': 'world'}]
-        [{'text': 'how'}, {'text': 'are'}]
-        [{'text': 'you'}]
-        
-        """
-        reader = HuggingFaceDatasetReader(
-            "huggingface/datatrove-tests",
-            dataset_options={"name": f"sharding-3", "split": "train"},
-            text_key="text",
-            streaming=True,
-        )
-        data0 = list(reader(rank=0, world_size=2))
-        data1 = list(reader(rank=1, world_size=2))
-
-        self.assertEqual(len(data0), 4)
-        self.assertEqual(len(data1), 1)
- 
-    def test_sharding_3(self):
-        """
-        >>> ds = load_dataset("huggingface/datatrove-tests",name="sharding-3",split="train",streaming=False)
-        >>> ds
-        Dataset({
-            features: ['text'],
-            num_rows: 5
-        })
-        
-        >>> print(list(ds.shard(num_shards=2, index=0)))
-        >>> print(list(ds.shard(num_shards=2, index=1)))
-        [{'text': 'hello'}, {'text': 'world'}, {'text': 'how'}]
-        [{'text': 'are'}, {'text': 'you'}]
-        
-        >>> print(list(ds.shard(num_shards=3, index=0)))
-        >>> print(list(ds.shard(num_shards=3, index=1)))
-        >>> print(list(ds.shard(num_shards=3, index=2)))
-        [{'text': 'hello'}, {'text': 'world'}]
-        [{'text': 'how'}, {'text': 'are'}]
-        [{'text': 'you'}]
-        
-        """
-        reader = HuggingFaceDatasetReader(
-            "huggingface/datatrove-tests",
-            dataset_options={"name": f"sharding-3", "split": "train"},
-            text_key="text",
-            streaming=False,
-        )
-        data0 = list(reader(rank=0, world_size=2))
-        data1 = list(reader(rank=1, world_size=2))
-
-        self.assertEqual(len(data0), 3)
-        self.assertEqual(len(data1), 2)
- 
-=======
     def test_sharding(self):
-        for shards in [3]:
+        for shards in [1, 3]:
             for streaming in [True, False]:
                 reader = HuggingFaceDatasetReader(
                     "huggingface/datatrove-tests",
@@ -174,9 +56,11 @@
                     text_key="text",
                     streaming=streaming,
                 )
+                # For streaming == True and sharding-3, the data is not contiguous
+                # File1 -> ["hello", "world"], File2 -> ["how", "are"], File3 -> ["you"]
+                # Because the data are taken non-contignous first shard gets File1 + File3
+                # and second shard gets File2
                 data0 = list(reader(rank=0, world_size=2))
                 data1 = list(reader(rank=1, world_size=2))
-
                 self.assertEqual(len(data0), 3)
-                self.assertEqual(len(data1), 2)
->>>>>>> 1c15ba68
+                self.assertEqual(len(data1), 2)