import asyncio
import json
import socket
import tempfile
import threading
from contextlib import contextmanager
from functools import partial
from http.server import HTTPServer
from pathlib import Path

import pytest

from datatrove.data import Document
from datatrove.executor.local import LocalPipelineExecutor
from datatrove.pipeline.inference.run_inference import InferenceConfig, InferenceRunner
from datatrove.pipeline.inference.servers.dummy_server import DummyHandler
from datatrove.pipeline.writers import JsonlWriter


class ControlledRollout:
    """Rollout function that can be configured to fail at specific document IDs or after a certain count."""

    def __init__(self, fail_at_ids=None, fail_after_count=None):
        self.fail_at_ids = fail_at_ids or set()
        self.fail_after_count = fail_after_count
        self.processed_count = 0

<<<<<<< HEAD
    async def __call__(self, runner, document, generate):
=======
    async def __call__(self, document, generate):
>>>>>>> a9b0bca1
        self.processed_count += 1

        if self.fail_after_count and self.processed_count > self.fail_after_count:
            raise RuntimeError(f"Simulated failure after processing {self.fail_after_count} documents")

        if document.id in self.fail_at_ids:
            raise RuntimeError(f"Simulated failure for document {document.id}")

        result = await generate(
            {
                "messages": [
                    {
                        "role": "user",
                        "content": [
                            {"type": "text", "text": document.text},
                        ],
                    }
                ],
                "max_tokens": 100,
            }
        )

        return {
            "text": result.text,
            "finish_reason": result.finish_reason,
            "usage": result.usage,
        }


def test_inference_config_sets_default_concurrency():
    config = InferenceConfig(
        server_type="dummy",
        model_name_or_path="test-model",
        model_max_context=4096,
        metric_interval=60,
        rollouts_per_document=3,
        max_concurrent_generations=8,
        max_concurrent_documents=None,
    )

    assert config.max_concurrent_documents == 2


def test_multiple_rollouts_collect_results(tmp_path):
    output_dir = tmp_path / "multi_rollouts"
    documents = [Document(text="hello world", id="multi-1")]

<<<<<<< HEAD
    async def multi_rollout(runner, document, generate):
=======
    async def multi_rollout(document, generate):
>>>>>>> a9b0bca1
        await asyncio.sleep(0)
        return "multi-result"

    config = InferenceConfig(
        server_type="dummy",
        model_name_or_path="test-model",
        model_max_context=2048,
        metric_interval=60,
        rollouts_per_document=3,
        max_concurrent_generations=3,
        max_concurrent_documents=None,
    )

    runner = InferenceRunner(
        rollout_fn=multi_rollout,
        config=config,
        output_writer=JsonlWriter(str(output_dir), output_filename="${rank}.jsonl", compression=None),
    )

<<<<<<< HEAD
    asyncio.run(runner.run_async(documents, rank=0, world_size=1))
=======
    asyncio.run(runner.run_async(documents, rank=0))
>>>>>>> a9b0bca1

    doc = documents[0]
    assert doc.metadata["rollout_results"] == ["multi-result", "multi-result", "multi-result"]

    output_file = output_dir / "00000.jsonl"
    assert output_file.exists()
    saved = json.loads(output_file.read_text().strip())
    assert saved["metadata"]["rollout_results"] == ["multi-result", "multi-result", "multi-result"]


def test_custom_metadata_key(tmp_path):
    output_dir = tmp_path / "custom_metadata"
    documents = [Document(text="hello", id="custom-1")]

<<<<<<< HEAD
    async def custom_rollout(runner, document, generate):
=======
    async def custom_rollout(document, generate):
>>>>>>> a9b0bca1
        return {"value": document.id}

    config = InferenceConfig(
        server_type="dummy",
        model_name_or_path="test-model",
        model_max_context=2048,
        metric_interval=60,
        rollouts_per_document=1,
        max_concurrent_generations=1,
        max_concurrent_documents=None,
    )

    runner = InferenceRunner(
        rollout_fn=custom_rollout,
        config=config,
        output_writer=JsonlWriter(str(output_dir), output_filename="${rank}.jsonl", compression=None),
        metadata_key="custom_results",
    )

<<<<<<< HEAD
    asyncio.run(runner.run_async(documents, rank=0, world_size=1))
=======
    asyncio.run(runner.run_async(documents, rank=0))
>>>>>>> a9b0bca1

    doc = documents[0]
    assert "rollout_results" not in doc.metadata
    assert doc.metadata["custom_results"] == [{"value": "custom-1"}]

    output_file = output_dir / "00000.jsonl"
    assert output_file.exists()
    saved = json.loads(output_file.read_text().strip())
    assert "rollout_results" not in saved["metadata"]
    assert saved["metadata"]["custom_results"] == [{"value": "custom-1"}]


def test_chunked_checkpoint_requires_chunk_index(tmp_path):
    config = InferenceConfig(
        server_type="dummy",
        model_name_or_path="test-model",
        model_max_context=2048,
        metric_interval=60,
        rollouts_per_document=1,
        max_concurrent_generations=1,
        max_concurrent_documents=1,
    )

    with pytest.raises(ValueError, match="chunk_index"):
        InferenceRunner(
<<<<<<< HEAD
            rollout_fn=lambda runner, document, generate: generate({}),
=======
            rollout_fn=lambda document, generate: generate({}),
>>>>>>> a9b0bca1
            config=config,
            output_writer=JsonlWriter(
                str(tmp_path / "no_chunk"),
                output_filename="${rank}.jsonl",
                compression=None,
            ),
            checkpoints_local_dir=str(tmp_path / "checkpoints"),
            records_per_chunk=10,
        )

    try:
        InferenceRunner(
<<<<<<< HEAD
            rollout_fn=lambda runner, document, generate: generate({}),
=======
            rollout_fn=lambda document, generate: generate({}),
>>>>>>> a9b0bca1
            config=config,
            output_writer=JsonlWriter(
                str(tmp_path / "with_chunk"),
                output_filename="${rank}_chunk_${chunk_index}.jsonl",
                compression=None,
            ),
            checkpoints_local_dir=str(tmp_path / "checkpoints_ok"),
            records_per_chunk=10,
        )
    except ValueError as exc:  # pragma: no cover - explicit failure message
        pytest.fail(f"InferenceRunner should allow chunk_index templates: {exc}")


def test_rollout_handles_multiple_parts(tmp_path):
    parts = ["first chunk", "second chunk", "third chunk"]

<<<<<<< HEAD
    async def chunked_rollout(runner, document, generate):
=======
    async def chunked_rollout(document, generate):
>>>>>>> a9b0bca1
        document.metadata["rollout_calls"] = document.metadata.get("rollout_calls", 0) + 1
        document.metadata.setdefault("parts_served", [])

        generations = []
        previous_generation = ""

        for index, part in enumerate(parts):
            document.metadata["parts_served"].append(index)
            payload = {
                "messages": [
                    {
                        "role": "user",
                        "content": f"Process part {index}: {part}\nPrevious: {previous_generation}",
                    }
                ],
                "max_tokens": 128,
            }
            result = await generate(payload)
            previous_generation = result.text
            generations.append(result.text)

        return {"parts": generations}

    output_dir = tmp_path / "callback_output"
    documents = [Document(text="dummy", id="callback-doc")]

    config = InferenceConfig(
        server_type="dummy",
        model_name_or_path="test-model",
        model_max_context=4096,
        metric_interval=60,
        rollouts_per_document=1,
        max_concurrent_generations=1,
        max_concurrent_documents=1,
    )

    runner = InferenceRunner(
        rollout_fn=chunked_rollout,
        config=config,
        output_writer=JsonlWriter(str(output_dir), output_filename="${rank}.jsonl", compression=None),
    )

    asyncio.run(runner.run_async(documents, rank=0))

    doc = documents[0]
    assert doc.metadata["rollout_calls"] == 1
    assert doc.metadata["parts_served"] == [0, 1, 2]
    assert len(doc.metadata["rollout_results"]) == 1
    assert len(doc.metadata["rollout_results"][0]["parts"]) == len(parts)

    output_file = output_dir / "00000.jsonl"
    assert output_file.exists(), "Expected output document to be saved"
    with output_file.open() as f:
        lines = [line.strip() for line in f if line.strip()]

    assert len(lines) == 1, "Document should be written once after callbacks finish"
    saved_doc = json.loads(lines[0])
    assert saved_doc["id"] == "callback-doc"
    assert len(saved_doc["metadata"]["rollout_results"][0]["parts"]) == len(parts)


def test_query_builder_none_payload_skips_document(tmp_path):
    output_dir = tmp_path / "none_payload_output"
    documents = [Document(text="skip me", id="skip-none")]

<<<<<<< HEAD
    async def none_rollout(runner, document, generate):
=======
    async def none_rollout(document, generate):
>>>>>>> a9b0bca1
        return None

    config = InferenceConfig(
        server_type="dummy",
        model_name_or_path="test-model",
        model_max_context=2048,
        metric_interval=60,
        rollouts_per_document=1,
        max_concurrent_generations=1,
        max_concurrent_documents=1,
    )

    runner = InferenceRunner(
        rollout_fn=none_rollout,
        config=config,
        output_writer=JsonlWriter(str(output_dir), output_filename="${rank}.jsonl", compression=None),
    )

    asyncio.run(runner.run_async(documents, rank=0))

    doc = documents[0]
    assert doc.metadata.get("rollout_results") == [], (
        "Document should have no rollout results when rollout returns None"
    )
    output_file = output_dir / "00000.jsonl"
    assert not output_file.exists() or output_file.read_text().strip() == "", (
        "No output should be written when rollout returns None"
    )


def test_async_query_builder_none_payload_skips_document(tmp_path):
    output_dir = tmp_path / "none_async_output"
    documents = [Document(text="skip me async", id="skip-async")]

<<<<<<< HEAD
    async def none_async_rollout(runner, document, generate):
=======
    async def none_async_rollout(document, generate):
>>>>>>> a9b0bca1
        await asyncio.sleep(0)
        return None

    config = InferenceConfig(
        server_type="dummy",
        model_name_or_path="test-model",
        model_max_context=2048,
        metric_interval=60,
        rollouts_per_document=1,
        max_concurrent_generations=1,
        max_concurrent_documents=1,
    )

    runner = InferenceRunner(
        rollout_fn=none_async_rollout,
        config=config,
        output_writer=JsonlWriter(str(output_dir), output_filename="${rank}.jsonl", compression=None),
    )

    asyncio.run(runner.run_async(documents, rank=0))

    doc = documents[0]
    assert doc.metadata.get("rollout_results") == [], (
        "Document should have no rollout results when async rollout returns None"
    )
    output_file = output_dir / "00000.jsonl"
    assert not output_file.exists() or output_file.read_text().strip() == "", (
        "No output should be written when rollout returns None"
    )


def read_output_files(output_path):
    """Helper to read all output files and return document data"""
    output_path = Path(output_path)
    # Look for files matching the pattern used by JsonlWriter
    output_files = sorted(output_path.glob("*_chunk_*.jsonl"))
    all_docs = []

    for output_file in output_files:
        with open(output_file, "r") as f:
            for line in f:
                if line.strip():
                    doc_data = json.loads(line.strip())
                    all_docs.append(doc_data)

    return all_docs, output_files


def test_checkpoint_recovery_and_completeness():
    """
    Comprehensive test that verifies:
    1. Checkpoint creation when pipeline fails mid-execution
    2. Successful recovery and resumption from checkpoints
    3. Complete and correct output after recovery
    4. Proper chunking behavior
    """
    num_docs = 35
    records_per_chunk = 10  # Should create 4 chunks: [0-9], [10-19], [20-29], [30-34]
    fail_after_docs = 22  # Fail after processing 22 docs (middle of chunk 2)

    with tempfile.TemporaryDirectory() as temp_dir:
        output_path = Path(temp_dir) / "output"
        checkpoint_path = Path(temp_dir) / "checkpoints"

        # Create test documents
        def make_documents():
            return [Document(text=f"Test document {i}", id=str(i)) for i in range(num_docs)]

        config = InferenceConfig(
            server_type="dummy",
            model_name_or_path="test-model",
            model_max_context=8192,
            metric_interval=120,
            rollouts_per_document=1,
            max_concurrent_generations=2,  # Low concurrency to ensure predictable chunk completion
            max_concurrent_documents=2,
        )

        # === FIRST RUN: Should fail partway through ===
        failing_rollout = ControlledRollout(fail_after_count=fail_after_docs)

        def make_runner(rollout_fn):
            return InferenceRunner(
                rollout_fn=rollout_fn,
                config=config,
                records_per_chunk=records_per_chunk,
                checkpoints_local_dir=str(checkpoint_path),
                output_writer=JsonlWriter(
                    str(output_path),
                    output_filename="${rank}_chunk_${chunk_index}.jsonl",
                    compression=None,
                ),
            )
<<<<<<< HEAD

        failing_runner = make_runner(failing_rollout)

=======

        failing_runner = make_runner(failing_rollout)

>>>>>>> a9b0bca1
        # Run first pass - should fail due to rollout exception
        try:
            failing_runner.run(make_documents(), rank=0, world_size=1)
            assert False, "Expected pipeline to fail, but it completed successfully"
        except Exception as e:
            # Pipeline should fail when query_builder raises exceptions
            print(f"Pipeline failed as expected: {e}")

        # === VERIFY CHECKPOINT STATE ===
        assert checkpoint_path.exists(), "Checkpoint directory should exist after failure"

        # Check checkpoint files exist
        checkpoint_files = list(checkpoint_path.rglob("chunk_*.jsonl"))
        assert len(checkpoint_files) > 0, "Should have checkpoint files after partial processing"

        # Check last_chunk tracking file
        last_chunk_file = checkpoint_path / "last_chunk" / "00000.txt"
        if last_chunk_file.exists():
            with open(last_chunk_file, "r") as f:
                last_completed_chunk = int(f.read().strip())
                assert last_completed_chunk >= 0, "Should have completed at least one chunk"

        # Verify partial output exists
        partial_docs, partial_files = read_output_files(output_path)
        assert len(partial_docs) > 0, "Should have some processed documents from first run"
        assert len(partial_docs) <= fail_after_docs, f"Should not have more than {fail_after_docs} docs from first run"

        # === SECOND RUN: Should resume from checkpoint ===
        success_rollout = ControlledRollout()  # No failures this time

        success_runner = make_runner(success_rollout)

        # Run second pass - should complete successfully
        success_runner.run(make_documents(), rank=0, world_size=1)

        # === VERIFY COMPLETE OUTPUT ===
        final_docs, final_files = read_output_files(output_path)

        # Check total document count
        assert len(final_docs) == num_docs, f"Expected {num_docs} documents, got {len(final_docs)}"

        # Check all document IDs are present and unique
        final_ids = {doc["id"] for doc in final_docs}
        expected_ids = {str(i) for i in range(num_docs)}
        assert final_ids == expected_ids, (
            f"Missing IDs: {expected_ids - final_ids}, Extra IDs: {final_ids - expected_ids}"
        )

        # Verify no duplicates (each document processed exactly once)
        final_ids_list = [doc["id"] for doc in final_docs]
        assert len(final_ids_list) == len(set(final_ids_list)), "Found duplicate documents in output"

        # === VERIFY CHUNKING ===
        expected_chunks = (num_docs + records_per_chunk - 1) // records_per_chunk
        assert len(final_files) == expected_chunks, f"Expected {expected_chunks} chunk files, got {len(final_files)}"

        # Verify chunk sizes
        for i, output_file in enumerate(final_files):
            with open(output_file, "r") as f:
                chunk_docs = [json.loads(line.strip()) for line in f if line.strip()]

            if i < expected_chunks - 1:  # All chunks except last should be full
                assert len(chunk_docs) == records_per_chunk, (
                    f"Chunk {i} should have {records_per_chunk} docs, got {len(chunk_docs)}"
                )
            else:  # Last chunk may be partial
                expected_last_chunk_size = num_docs - (expected_chunks - 1) * records_per_chunk
                assert len(chunk_docs) == expected_last_chunk_size, (
                    f"Last chunk should have {expected_last_chunk_size} docs, got {len(chunk_docs)}"
                )

        # === VERIFY INFERENCE RESULTS ===
        for doc in final_docs:
            assert "metadata" in doc, f"Document {doc['id']} missing metadata"
            assert "rollout_results" in doc["metadata"], f"Document {doc['id']} missing rollout_results"

            rollout_results = doc["metadata"]["rollout_results"]
            assert len(rollout_results) > 0, f"Document {doc['id']} has no rollout results"

            # Verify rollout result structure (dummy server should return success)
            for result in rollout_results:
                assert "text" in result, f"Rollout result missing 'text' field for doc {doc['id']}"
                assert "finish_reason" in result, f"Rollout result missing 'finish_reason' field for doc {doc['id']}"
                assert "usage" in result, f"Rollout result missing 'usage' field for doc {doc['id']}"


def test_complete_pipeline_with_various_scenarios():
    """
    Test complete pipeline execution matching the original bug scenario:
    1. 1005 documents (matches original bug report)
    2. 500 documents per chunk (matches original bug report)
    3. High concurrency to stress-test the fix
    4. Validates all documents are saved (vs original bug where only ~7 were saved)
    """
    num_docs = 1005
    records_per_chunk = 500  # Creates 3 chunks: [0-499], [500-999], [1000-1004]

    with tempfile.TemporaryDirectory() as temp_dir:
        output_path = Path(temp_dir) / "output"
        checkpoint_path = Path(temp_dir) / "checkpoints"
        logs_path = Path(temp_dir) / "logs"

        # Create test documents matching original bug scenario
        documents = [Document(text="What's the weather in Tokyo?", id=str(i)) for i in range(num_docs)]

        # Normal query builder that doesn't cause pipeline failures
<<<<<<< HEAD
        async def normal_rollout(runner, document, generate):
=======
        async def normal_rollout(document, generate):
>>>>>>> a9b0bca1
            result = await generate(
                {
                    "messages": [
                        {
                            "role": "user",
                            "content": [
                                {"type": "text", "text": document.text},
                            ],
                        }
                    ],
                    "max_tokens": 4096,
                }
            )
            return {
                "text": result.text,
                "finish_reason": result.finish_reason,
                "usage": result.usage,
            }

        config = InferenceConfig(
            server_type="dummy",
            model_name_or_path="reducto/RolmOCR",
            model_max_context=8192,
            metric_interval=120,
            rollouts_per_document=1,
            max_concurrent_generations=500,
            max_concurrent_documents=500,
        )

        pipeline_executor = LocalPipelineExecutor(
            pipeline=[
                documents,
                InferenceRunner(
                    rollout_fn=normal_rollout,
                    config=config,
                    records_per_chunk=records_per_chunk,
                    checkpoints_local_dir=str(checkpoint_path),
                    output_writer=JsonlWriter(
                        str(output_path),
                        output_filename="${rank}_chunk_${chunk_index}.jsonl",
                        compression=None,
                    ),
                ),
            ],
            logging_dir=str(logs_path / "complete_test_run"),
            tasks=1,
        )

        # Run pipeline - should complete successfully and save ALL documents
        pipeline_executor.run()

        # === VERIFY COMPLETE PROCESSING ===
        final_docs, final_files = read_output_files(output_path)

        # This is the key test - ALL documents should be processed (original bug only saved ~7)
        assert len(final_docs) == num_docs, f"Expected {num_docs} documents, got {len(final_docs)}"

        # Verify all document IDs present
        processed_ids = {doc["id"] for doc in final_docs}
        expected_ids = {str(i) for i in range(num_docs)}
        assert processed_ids == expected_ids, "Not all documents were processed"

        # === VERIFY SUCCESSFUL RESULTS ===
        for doc in final_docs:
            rollout_results = doc["metadata"]["rollout_results"]
            assert len(rollout_results) > 0, f"Document {doc['id']} has no rollout results"

            # All results should be successful (dummy server always succeeds)
            for result in rollout_results:
                assert "text" in result, "Success result should have text"
                assert "finish_reason" in result, "Success result should have finish_reason"
                assert "usage" in result, "Success result should have usage stats"
                assert "error" not in result, "Should not have error in successful result"

        # === VERIFY CHUNKING CORRECTNESS ===
        expected_chunks = (num_docs + records_per_chunk - 1) // records_per_chunk  # Should be 3 chunks
        assert len(final_files) == expected_chunks, f"Expected {expected_chunks} chunks, got {len(final_files)}"

        # Verify chunk contents
        chunk_doc_counts = []
        for output_file in final_files:
            with open(output_file, "r") as f:
                chunk_docs = [json.loads(line.strip()) for line in f if line.strip()]
                chunk_doc_counts.append(len(chunk_docs))

        # First two chunks should have exactly 500 documents each
        for i, count in enumerate(chunk_doc_counts[:-1]):
            assert count == records_per_chunk, f"Chunk {i} should have {records_per_chunk} docs, got {count}"

        # Last chunk should have remaining 5 documents (1000-1004)
        expected_last_count = num_docs - (expected_chunks - 1) * records_per_chunk  # Should be 5
        assert chunk_doc_counts[-1] == expected_last_count, (
            f"Last chunk should have {expected_last_count} docs, got {chunk_doc_counts[-1]}"
        )


def test_shared_context_as_dict(tmp_path):
    """Test that shared_context as a dict passes kwargs to rollout_fn."""
    output_dir = tmp_path / "shared_context_dict"
    documents = [Document(text="test", id="shared-1")]

    async def rollout_with_context(document, generate, custom_value=None, another_param=None):
        assert custom_value == "test_value", "custom_value should be passed from shared_context"
        assert another_param == 42, "another_param should be passed from shared_context"
        result = await generate(
            {
                "messages": [{"role": "user", "content": [{"type": "text", "text": document.text}]}],
                "max_tokens": 100,
            }
        )
        return {"custom_value": custom_value, "another_param": another_param, "result": result.text}

    config = InferenceConfig(
        server_type="dummy",
        model_name_or_path="test-model",
        model_max_context=2048,
        metric_interval=60,
        rollouts_per_document=1,
        max_concurrent_generations=1,
        max_concurrent_documents=1,
    )

    runner = InferenceRunner(
        rollout_fn=rollout_with_context,
        config=config,
        output_writer=JsonlWriter(str(output_dir), output_filename="${rank}.jsonl", compression=None),
        shared_context={"custom_value": "test_value", "another_param": 42},
    )

    asyncio.run(runner.run_async(documents, rank=0))

    doc = documents[0]
    assert len(doc.metadata["rollout_results"]) == 1
    assert doc.metadata["rollout_results"][0]["custom_value"] == "test_value"
    assert doc.metadata["rollout_results"][0]["another_param"] == 42


def test_shared_context_as_callable(tmp_path):
    """Test that shared_context as a callable passes kwargs to rollout_fn."""
    output_dir = tmp_path / "shared_context_callable"
    documents = [Document(text="test", id="shared-2")]

    call_count = {"count": 0}

    def make_shared_context():
        call_count["count"] += 1
        return {"dynamic_value": f"value_{call_count['count']}"}

    async def rollout_with_context(document, generate, dynamic_value=None):
        assert dynamic_value is not None, "dynamic_value should be passed from shared_context"
        await generate(
            {
                "messages": [{"role": "user", "content": [{"type": "text", "text": document.text}]}],
                "max_tokens": 100,
            }
        )
        return {"dynamic_value": dynamic_value}

    config = InferenceConfig(
        server_type="dummy",
        model_name_or_path="test-model",
        model_max_context=2048,
        metric_interval=60,
        rollouts_per_document=1,
        max_concurrent_generations=1,
        max_concurrent_documents=1,
    )

    runner = InferenceRunner(
        rollout_fn=rollout_with_context,
        config=config,
        output_writer=JsonlWriter(str(output_dir), output_filename="${rank}.jsonl", compression=None),
        shared_context=make_shared_context,
    )

    asyncio.run(runner.run_async(documents, rank=0))

    doc = documents[0]
    assert len(doc.metadata["rollout_results"]) == 1
    assert doc.metadata["rollout_results"][0]["dynamic_value"] == "value_1"
    assert call_count["count"] == 1, "shared_context callable should be called once"


def test_shared_context_as_context_manager(tmp_path):
    """Test that shared_context as a context manager properly manages resources."""
    output_dir = tmp_path / "shared_context_cm"
    documents = [Document(text="test", id="shared-3")]

    cleanup_called = {"called": False}

    class TestContextManager:
        def __init__(self):
            self.value = "context_value"
            self.entered = False

        def __enter__(self):
            self.entered = True
            return {"context_value": self.value}

        def __exit__(self, exc_type, exc_val, exc_tb):
            cleanup_called["called"] = True
            return False

    async def rollout_with_context(document, generate, context_value=None):
        assert context_value == "context_value", "context_value should be passed from shared_context"
        await generate(
            {
                "messages": [{"role": "user", "content": [{"type": "text", "text": document.text}]}],
                "max_tokens": 100,
            }
        )
        return {"context_value": context_value}

    config = InferenceConfig(
        server_type="dummy",
        model_name_or_path="test-model",
        model_max_context=2048,
        metric_interval=60,
        rollouts_per_document=1,
        max_concurrent_generations=1,
        max_concurrent_documents=1,
    )

    cm = TestContextManager()
    runner = InferenceRunner(
        rollout_fn=rollout_with_context,
        config=config,
        output_writer=JsonlWriter(str(output_dir), output_filename="${rank}.jsonl", compression=None),
        shared_context=cm,
    )

    asyncio.run(runner.run_async(documents, rank=0))

    doc = documents[0]
    assert len(doc.metadata["rollout_results"]) == 1
    assert doc.metadata["rollout_results"][0]["context_value"] == "context_value"
    assert cm.entered, "Context manager should have been entered"
    assert cleanup_called["called"], "Context manager cleanup should have been called"


def test_shared_context_none(tmp_path):
    """Test that rollout_fn works without shared_context (no kwargs passed)."""
    output_dir = tmp_path / "shared_context_none"
    documents = [Document(text="test", id="shared-4")]

    async def rollout_no_context(document, generate):
        # This should work fine without any kwargs
        result = await generate(
            {
                "messages": [{"role": "user", "content": [{"type": "text", "text": document.text}]}],
                "max_tokens": 100,
            }
        )
        return {"result": result.text}

    config = InferenceConfig(
        server_type="dummy",
        model_name_or_path="test-model",
        model_max_context=2048,
        metric_interval=60,
        rollouts_per_document=1,
        max_concurrent_generations=1,
        max_concurrent_documents=1,
    )

    runner = InferenceRunner(
        rollout_fn=rollout_no_context,
        config=config,
        output_writer=JsonlWriter(str(output_dir), output_filename="${rank}.jsonl", compression=None),
        shared_context=None,  # Explicitly None
    )

    asyncio.run(runner.run_async(documents, rank=0))

    doc = documents[0]
    assert len(doc.metadata["rollout_results"]) == 1
    assert "result" in doc.metadata["rollout_results"][0]


def test_shared_context_callable_returns_context_manager(tmp_path):
    """Test that a callable that returns a context manager works correctly."""
    output_dir = tmp_path / "shared_context_callable_cm"
    documents = [Document(text="test", id="shared-5")]

    cleanup_called = {"called": False}

    @contextmanager
    def test_context_manager(value: str):
        cleanup_called["called"] = False
        try:
            yield {"test_value": value}
        finally:
            cleanup_called["called"] = True

    async def rollout_with_context(document, generate, test_value=None):
        assert test_value == "test_value", "test_value should be passed from shared_context"
        await generate(
            {
                "messages": [{"role": "user", "content": [{"type": "text", "text": document.text}]}],
                "max_tokens": 100,
            }
        )
        return {"test_value": test_value}

    config = InferenceConfig(
        server_type="dummy",
        model_name_or_path="test-model",
        model_max_context=2048,
        metric_interval=60,
        rollouts_per_document=1,
        max_concurrent_generations=1,
        max_concurrent_documents=1,
    )

    # Test 1: Callable that returns a context manager (using partial)
    cleanup_called["called"] = False
    runner1 = InferenceRunner(
        rollout_fn=rollout_with_context,
        config=config,
        output_writer=JsonlWriter(str(output_dir / "test1"), output_filename="${rank}.jsonl", compression=None),
        shared_context=partial(test_context_manager, "test_value"),
    )

    asyncio.run(runner1.run_async(documents, rank=0))

    doc = documents[0]
    assert len(doc.metadata["rollout_results"]) == 1
    assert doc.metadata["rollout_results"][0]["test_value"] == "test_value"
    assert cleanup_called["called"], "Context manager cleanup should have been called (callable version)"

    # Test 2: Direct context manager (calling the function and passing the result)
    cleanup_called["called"] = False
    runner2 = InferenceRunner(
        rollout_fn=rollout_with_context,
        config=config,
        output_writer=JsonlWriter(str(output_dir / "test2"), output_filename="${rank}.jsonl", compression=None),
        shared_context=test_context_manager("test_value"),
    )

    asyncio.run(runner2.run_async(documents, rank=0))

    doc = documents[0]
    assert len(doc.metadata["rollout_results"]) == 1
    assert doc.metadata["rollout_results"][0]["test_value"] == "test_value"
    assert cleanup_called["called"], "Context manager cleanup should have been called (direct version)"


def test_endpoint_server(tmp_path):
    """Test EndpointServer with a mock HTTP server."""
    output_dir = tmp_path / "endpoint_test"
    documents = [Document(text="hello endpoint", id="endpoint-1")]

    # Find an available port
    with socket.socket(socket.AF_INET, socket.SOCK_STREAM) as s:
        s.bind(("", 0))
        port = s.getsockname()[1]

    # Start a simple HTTP server with DummyHandler
    server = HTTPServer(("localhost", port), DummyHandler)
    server_thread = threading.Thread(target=server.serve_forever, daemon=True)
    server_thread.start()
    # Give the server a moment to start
    asyncio.run(asyncio.sleep(0.1))

    try:

        async def endpoint_rollout(document, generate):
            result = await generate(
                {
                    "messages": [
                        {
                            "role": "user",
                            "content": [{"type": "text", "text": document.text}],
                        }
                    ],
                    "max_tokens": 100,
                }
            )
            return {
                "text": result.text,
                "finish_reason": result.finish_reason,
                "usage": result.usage,
            }

        config = InferenceConfig(
            server_type="endpoint",
            model_name_or_path="test-model",
            model_max_context=2048,
            endpoint_url=f"http://localhost:{port}",
            metric_interval=60,
            rollouts_per_document=1,
            max_concurrent_generations=1,
            max_concurrent_documents=None,
        )

        runner = InferenceRunner(
            rollout_fn=endpoint_rollout,
            config=config,
            output_writer=JsonlWriter(str(output_dir), output_filename="${rank}.jsonl", compression=None),
        )

        asyncio.run(runner.run_async(documents, rank=0))

        doc = documents[0]
        assert "rollout_results" in doc.metadata
        assert len(doc.metadata["rollout_results"]) == 1
        assert "text" in doc.metadata["rollout_results"][0]

        output_file = output_dir / "00000.jsonl"
        assert output_file.exists()
        saved = json.loads(output_file.read_text().strip())
        assert saved["metadata"]["rollout_results"][0]["text"] == doc.metadata["rollout_results"][0]["text"]
    finally:
        server.shutdown()
        server.server_close()


if __name__ == "__main__":
    pytest.main([__file__, "-v"])<|MERGE_RESOLUTION|>--- conflicted
+++ resolved
@@ -13,7 +13,8 @@
 from datatrove.data import Document
 from datatrove.executor.local import LocalPipelineExecutor
 from datatrove.pipeline.inference.run_inference import InferenceConfig, InferenceRunner
-from datatrove.pipeline.inference.servers.dummy_server import DummyHandler
+from datatrove.pipeline.inference.servers.dummy_server import DummyHandler, DummyServer
+from datatrove.pipeline.inference.types import ServerError
 from datatrove.pipeline.writers import JsonlWriter
 
 
@@ -25,11 +26,7 @@
         self.fail_after_count = fail_after_count
         self.processed_count = 0
 
-<<<<<<< HEAD
-    async def __call__(self, runner, document, generate):
-=======
     async def __call__(self, document, generate):
->>>>>>> a9b0bca1
         self.processed_count += 1
 
         if self.fail_after_count and self.processed_count > self.fail_after_count:
@@ -77,11 +74,7 @@
     output_dir = tmp_path / "multi_rollouts"
     documents = [Document(text="hello world", id="multi-1")]
 
-<<<<<<< HEAD
-    async def multi_rollout(runner, document, generate):
-=======
-    async def multi_rollout(document, generate):
->>>>>>> a9b0bca1
+    async def multi_rollout(document, generate, **kwargs):
         await asyncio.sleep(0)
         return "multi-result"
 
@@ -101,11 +94,7 @@
         output_writer=JsonlWriter(str(output_dir), output_filename="${rank}.jsonl", compression=None),
     )
 
-<<<<<<< HEAD
-    asyncio.run(runner.run_async(documents, rank=0, world_size=1))
-=======
     asyncio.run(runner.run_async(documents, rank=0))
->>>>>>> a9b0bca1
 
     doc = documents[0]
     assert doc.metadata["rollout_results"] == ["multi-result", "multi-result", "multi-result"]
@@ -120,11 +109,7 @@
     output_dir = tmp_path / "custom_metadata"
     documents = [Document(text="hello", id="custom-1")]
 
-<<<<<<< HEAD
-    async def custom_rollout(runner, document, generate):
-=======
-    async def custom_rollout(document, generate):
->>>>>>> a9b0bca1
+    async def custom_rollout(document, generate, **kwargs):
         return {"value": document.id}
 
     config = InferenceConfig(
@@ -144,11 +129,7 @@
         metadata_key="custom_results",
     )
 
-<<<<<<< HEAD
-    asyncio.run(runner.run_async(documents, rank=0, world_size=1))
-=======
     asyncio.run(runner.run_async(documents, rank=0))
->>>>>>> a9b0bca1
 
     doc = documents[0]
     assert "rollout_results" not in doc.metadata
@@ -174,11 +155,7 @@
 
     with pytest.raises(ValueError, match="chunk_index"):
         InferenceRunner(
-<<<<<<< HEAD
-            rollout_fn=lambda runner, document, generate: generate({}),
-=======
-            rollout_fn=lambda document, generate: generate({}),
->>>>>>> a9b0bca1
+            rollout_fn=lambda document, generate, **kwargs: generate({}),
             config=config,
             output_writer=JsonlWriter(
                 str(tmp_path / "no_chunk"),
@@ -191,11 +168,7 @@
 
     try:
         InferenceRunner(
-<<<<<<< HEAD
-            rollout_fn=lambda runner, document, generate: generate({}),
-=======
-            rollout_fn=lambda document, generate: generate({}),
->>>>>>> a9b0bca1
+            rollout_fn=lambda document, generate, **kwargs: generate({}),
             config=config,
             output_writer=JsonlWriter(
                 str(tmp_path / "with_chunk"),
@@ -212,11 +185,7 @@
 def test_rollout_handles_multiple_parts(tmp_path):
     parts = ["first chunk", "second chunk", "third chunk"]
 
-<<<<<<< HEAD
-    async def chunked_rollout(runner, document, generate):
-=======
-    async def chunked_rollout(document, generate):
->>>>>>> a9b0bca1
+    async def chunked_rollout(document, generate, **kwargs):
         document.metadata["rollout_calls"] = document.metadata.get("rollout_calls", 0) + 1
         document.metadata.setdefault("parts_served", [])
 
@@ -282,11 +251,7 @@
     output_dir = tmp_path / "none_payload_output"
     documents = [Document(text="skip me", id="skip-none")]
 
-<<<<<<< HEAD
-    async def none_rollout(runner, document, generate):
-=======
-    async def none_rollout(document, generate):
->>>>>>> a9b0bca1
+    async def none_rollout(document, generate, **kwargs):
         return None
 
     config = InferenceConfig(
@@ -321,11 +286,7 @@
     output_dir = tmp_path / "none_async_output"
     documents = [Document(text="skip me async", id="skip-async")]
 
-<<<<<<< HEAD
-    async def none_async_rollout(runner, document, generate):
-=======
-    async def none_async_rollout(document, generate):
->>>>>>> a9b0bca1
+    async def none_async_rollout(document, generate, **kwargs):
         await asyncio.sleep(0)
         return None
 
@@ -419,15 +380,9 @@
                     compression=None,
                 ),
             )
-<<<<<<< HEAD
 
         failing_runner = make_runner(failing_rollout)
 
-=======
-
-        failing_runner = make_runner(failing_rollout)
-
->>>>>>> a9b0bca1
         # Run first pass - should fail due to rollout exception
         try:
             failing_runner.run(make_documents(), rank=0, world_size=1)
@@ -534,11 +489,7 @@
         documents = [Document(text="What's the weather in Tokyo?", id=str(i)) for i in range(num_docs)]
 
         # Normal query builder that doesn't cause pipeline failures
-<<<<<<< HEAD
-        async def normal_rollout(runner, document, generate):
-=======
-        async def normal_rollout(document, generate):
->>>>>>> a9b0bca1
+        async def normal_rollout(document, generate, **kwargs):
             result = await generate(
                 {
                     "messages": [
@@ -784,7 +735,7 @@
     output_dir = tmp_path / "shared_context_none"
     documents = [Document(text="test", id="shared-4")]
 
-    async def rollout_no_context(document, generate):
+    async def rollout_no_context(document, generate, **kwargs):
         # This should work fine without any kwargs
         result = await generate(
             {
@@ -956,5 +907,109 @@
         server.server_close()
 
 
+def test_simple_startup_and_cleanup():
+    """
+    Scenario 1: Simple scenario - check that resources are correctly deallocated.
+
+    Verifies:
+    - Server starts successfully
+    - Server becomes ready
+    - Server can handle requests
+    - All resources are properly cleaned up on exit
+    """
+
+    async def run_test():
+        config = InferenceConfig(
+            server_type="dummy",
+            model_name_or_path="dummy",
+        )
+        server = DummyServer(config, rank=0)
+
+        async with server as (srv, is_master):
+            await server._server_ready
+
+            print("Server is ready! Verifying port...")
+            # Verify port was assigned
+            assert server._port is not None
+            assert server._port >= 3000
+            assert server._port <= 65535
+
+            print("Sending test request...")
+            # Send a test request
+            response = await server.make_request({"messages": [{"role": "user", "content": "test"}]})
+            assert "dummy text content" in response["choices"][0]["message"]["content"]
+            print("Test assertions passed, exiting context manager...")
+
+        # Verify server process is cleaned up
+        if server._server_process:
+            assert server._server_process.returncode is not None
+
+        # Verify monitoring task is cancelled
+        if server._server_monitoring_task:
+            assert server._server_monitoring_task.cancelled() or server._server_monitoring_task.done()
+
+        # Verify auto-restart task is cancelled
+        assert server._auto_restart_task.cancelled() or server._auto_restart_task.done()
+
+    asyncio.run(run_test())
+
+
+def test_server_auto_restart():
+    """
+    Test manual server restart by triggering cleanup and restart.
+    """
+
+    async def run_test():
+        config = InferenceConfig(
+            server_type="dummy",
+            model_name_or_path="dummy",
+        )
+        server = DummyServer(config, rank=0)
+
+        async with server:
+            await server._server_ready
+
+            # kill the server process
+            server.kill_server()
+
+            # We have to make a bit space to propagate that the error happend
+            await asyncio.sleep(1)
+
+            # Verify requests work
+            try:
+                await server.make_request({"messages": [{"role": "user", "content": "test"}]})
+            except Exception as e:
+                # Server should auto-restart and handle the request
+                print(f"Request failed: {e}")
+                raise
+
+    asyncio.run(run_test())
+
+
+def test_server_auto_restart_turn_off():
+    async def run_test():
+        config = InferenceConfig(
+            server_type="dummy",
+            model_name_or_path="dummy",
+            auto_restart_server=False,
+        )
+        server = DummyServer(config, rank=0)
+
+        async with server:
+            await server._server_ready
+
+            # kill the server process
+            server.kill_server()
+
+            # Ensure we have enough time for server to notice
+            await asyncio.sleep(3)
+
+            # Verify requests work
+            with pytest.raises(ServerError):
+                await server.make_request({"messages": [{"role": "user", "content": "test"}]})
+
+    asyncio.run(run_test())
+
+
 if __name__ == "__main__":
     pytest.main([__file__, "-v"])