--- conflicted
+++ resolved
@@ -1,26 +1,15 @@
 import multiprocessing
-<<<<<<< HEAD
-=======
 import os
->>>>>>> 7a0f6c4c
 import shutil
 import tempfile
 import time
 import unittest
-<<<<<<< HEAD
-from unittest.mock import patch
-=======
 from functools import partial
->>>>>>> 7a0f6c4c
 
 import boto3
 import moto
 
-<<<<<<< HEAD
-from datatrove.io import cached_asset_path_or_download, get_datafolder
-=======
 from datatrove.io import get_datafolder, safely_create_file
->>>>>>> 7a0f6c4c
 
 
 EXAMPLE_DIRS = ("/home/testuser/somedir", "file:///home/testuser2/somedir", "s3://test-bucket/somedir")
@@ -31,18 +20,10 @@
 )
 
 
-<<<<<<< HEAD
-def cached_asset_path_or_download_wait_mock(remote_path, local_path):
-    # We have to define mocking here, as multiprocessing can't pickle non top-level fc
-    with patch("datatrove.io.download_file") as mock:
-        mock.side_effect = lambda *args, **kwargs: time.sleep(3)
-        cached_asset_path_or_download(remote_path, local_path)
-=======
 def fake_do_download(cc, ll):
     time.sleep(0.5)
     with ll:
         cc.value += 1
->>>>>>> 7a0f6c4c
 
 
 @moto.mock_aws
@@ -64,19 +45,6 @@
             f.write("hello")
         assert df.isdir("subdir1/subdir2")
 
-<<<<<<< HEAD
-    def test_cached_asset_path_or_download_locking(self):
-        # This could be a bit flaky test due to time.sleep, but it's a good way to test the locking
-
-        start = time.time()
-        with multiprocessing.Pool(2) as pool:
-            pool.starmap(
-                cached_asset_path_or_download_wait_mock, [("dummy_remote_path", "dummy_local_path") for _ in range(2)]
-            )
-
-        # if locking works this should NOT be faster than 6 seconds, as the wait times must be sequential
-        self.assertGreater(time.time() - start, 6)
-=======
     def test_safely_create_file_locking(self):
         for runi, (completed_exists, lock_exists, expec_calls) in enumerate(
             (
@@ -103,5 +71,4 @@
                     [(file_path,) for _ in range(2)],
                 )
 
-                self.assertEqual(counter.value, expec_calls)
->>>>>>> 7a0f6c4c
+                self.assertEqual(counter.value, expec_calls)