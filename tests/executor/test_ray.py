#!/usr/bin/env python3
import shutil
import tempfile
import unittest
from concurrent.futures import wait
from unittest.mock import MagicMock, patch

import ray
from ray.util.placement_group import placement_group_table
from ray.util.state import list_actors, list_tasks

from datatrove.executor.ray import (
    RayPipelineExecutor,
    RayTaskManager,
    TimeoutManager,
)
from datatrove.io import get_datafolder
from datatrove.pipeline.base import PipelineStep


port = 5555
endpoint_uri = f"http://127.0.0.1:{port}/"


class TestRayExecutor(unittest.TestCase):
    def setUp(self):
        ray.init()

        self.tmp_dir = tempfile.mkdtemp()
        self.addCleanup(shutil.rmtree, self.tmp_dir)
        self.addCleanup(ray.shutdown)

    def test_executor(self):
        configurations = ((3, 1), (3, 3), (3, -1))

        file_list = [
            "executor.json",
            "stats.json",
        ] + [
            x
            for rank in range(3)
            for x in (f"completions/{rank:05d}", f"logs/task_{rank:05d}.log", f"stats/{rank:05d}.json")
        ]

        class SleepBlock(PipelineStep):
            def run(self, data, rank=None, world_size=None):
                for i in range(10):
                    yield i

        for tasks, workers in configurations:
            for log_dir in (f"{self.tmp_dir}/logs_{tasks}_{workers}",):
                log_dir = get_datafolder(log_dir)

                executor = RayPipelineExecutor(
                    pipeline=[SleepBlock()],
                    tasks=tasks,
                    workers=workers,
                    logging_dir=log_dir,
                )
                executor.run()

                for file in file_list:
                    self.assertTrue(
                        log_dir.isfile(file),
                        f"Expected file {file} was not found in {log_dir}",
                    )

<<<<<<< HEAD
    def test_dependencies(self):
        """Test that multiple executors can depend on the same parent executor and the parent only runs once."""

        parent_log_dir = get_datafolder(f"{self.tmp_dir}/parent")

        class ParentSimpleStep(PipelineStep):
            def run(self, data, rank=None, world_size=None):
                with open(parent_log_dir.resolve_paths("parent.txt"), "a") as f:
                    f.write(f"called {rank}\n")

        class ChildSimpleStep(PipelineStep):
            def run(self, data, rank=None, world_size=None):
                pass

        # Create parent executor
        parent_executor = RayPipelineExecutor(
            pipeline=[ParentSimpleStep()],
            tasks=2,
            workers=2,
            logging_dir=parent_log_dir,
        )

        # Create two child executors that depend on the same parent
        child1_log_dir = get_datafolder(f"{self.tmp_dir}/child1")
        child1_executor = RayPipelineExecutor(
            pipeline=[ChildSimpleStep()],
            tasks=2,
            workers=2,
            logging_dir=child1_log_dir,
            depends=parent_executor,
        )

        child2_log_dir = get_datafolder(f"{self.tmp_dir}/child2")
        child2_executor = RayPipelineExecutor(
            pipeline=[ChildSimpleStep()],
            tasks=2,
            workers=2,
            logging_dir=child2_log_dir,
            depends=parent_executor,
        )

        # Run child1 - this should launch the parent first
        child1_executor.run()
        child2_executor.run()
        with open(parent_log_dir.resolve_paths("parent.txt"), "r") as f:
            # Two calls because of two tasks
            self.assertEqual(sorted(f.read().strip().splitlines()), ["called 0", "called 1"])
=======
    def test_placement_group_creation(self):
        """Test that placement groups are created when nodes_per_task > 1"""
        from datatrove.executor.ray import RayTaskManager

        log_dir = get_datafolder(f"{self.tmp_dir}/test_placement_group")

        class DummyStep(PipelineStep):
            def run(self, data, rank=None, world_size=None):
                yield {"text": "test"}

        executor = RayPipelineExecutor(
            pipeline=[DummyStep()],
            tasks=1,
            workers=1,
            logging_dir=log_dir,
            nodes_per_task=2,
        )

        timeout_manager = TimeoutManager()
        task_manager = RayTaskManager(nodes_per_task=2, timeout_manager=timeout_manager)
        with task_manager:
            executor_ref = ray.put(executor)
            remote_options = {"num_cpus": 1, "num_gpus": 0, "memory": 100 * 1024 * 1024}

            # Submit a task - this should create a placement group
            pg_task_future = task_manager.submit_task(executor_ref, [0], remote_options)

            # Wait for the thread pool executor to finish the async submission
            max_wait = 10

            finished, unfinished = task_manager.wait([pg_task_future], timeout=max_wait)
            self.assertEqual(len(finished), 1, "Should have 1 finished task")

            ray.get(finished[0])
            tables = placement_group_table()
            self.assertEqual(len(tables), 1, "Should have 1 placement group")
            group0 = list(tables.values())[0]
            # Check that we have 2 bundles
            self.assertEqual(len(group0["bundles"]), 2, "Placement group should have 2 bundles")

            # Check each bundle has the expected resources
            for bundle in group0["bundles"].values():
                self.assertEqual(bundle["CPU"], 1.0)
                self.assertEqual(bundle["memory"], float(100 * 1024 * 1024))

    def test_rank_resubmission_on_retriable_error(self):
        """Test that ranks are resubmitted when tasks fail with retriable errors"""
        from ray.exceptions import WorkerCrashedError

        log_dir = get_datafolder(f"{self.tmp_dir}/test_resubmission")

        class DummyStep(PipelineStep):
            def run(self, data, rank=None, world_size=None):
                yield {"text": "test"}

        executor = RayPipelineExecutor(
            pipeline=[DummyStep()],
            tasks=1,
            workers=1,
            logging_dir=log_dir,
            nodes_per_task=1,
        )

        timeout_manager = TimeoutManager()
        task_manager = RayTaskManager(nodes_per_task=1, timeout_manager=timeout_manager)

        with task_manager:
            executor_ref = ray.put(executor)
            remote_options = {"num_cpus": 1, "num_gpus": 0, "memory": 100 * 1024 * 1024}

            # Create a real task by submitting one, then get the actual ObjectRef
            pg_task_future = task_manager.submit_task(executor_ref, [0], remote_options)
            wait([pg_task_future])

            # Get tasks from the future result
            tasks = pg_task_future.result()

            real_task = tasks[0]
            mock_group = task_manager.task_to_group[real_task]

            # Simulate retriable error by patching ray.get
            with patch("ray.get", side_effect=WorkerCrashedError("Worker crashed")):
                success, ranks_to_resubmit = task_manager.task_done(real_task)

                self.assertFalse(success, "Task should not be marked as successful")
                self.assertEqual(ranks_to_resubmit, [0], "Should return ranks to resubmit")
                self.assertTrue(mock_group.has_retriable_error, "Group should be marked with retriable error")

    def test_no_resubmission_on_non_retriable_error(self):
        """Test that ranks are NOT resubmitted when tasks fail with non-retriable errors"""
        log_dir = get_datafolder(f"{self.tmp_dir}/test_no_resubmission")

        class DummyStep(PipelineStep):
            def run(self, data, rank=None, world_size=None):
                yield {"text": "test"}

        executor = RayPipelineExecutor(
            pipeline=[DummyStep()],
            tasks=1,
            workers=1,
            logging_dir=log_dir,
            nodes_per_task=1,
        )

        timeout_manager = TimeoutManager()
        task_manager = RayTaskManager(nodes_per_task=1, timeout_manager=timeout_manager)

        with task_manager:
            executor_ref = ray.put(executor)
            remote_options = {"num_cpus": 1, "num_gpus": 0, "memory": 2 * 1024 * 1024 * 1024}

            # Create a real task by submitting one, then get the actual ObjectRef
            pg_task_future = task_manager.submit_task(executor_ref, [0], remote_options)
            wait([pg_task_future])

            # Get tasks from the future result
            tasks = pg_task_future.result()
            real_task = tasks[0]
            mock_group = task_manager.task_to_group[real_task]

            # Simulate non-retriable error (ValueError)
            with patch("ray.get", side_effect=ValueError("Application error")):
                success, ranks_to_resubmit = task_manager.task_done(real_task)

                self.assertFalse(success, "Task should not be marked as successful")
                self.assertIsNone(ranks_to_resubmit, "Should NOT return ranks to resubmit for non-retriable error")
                self.assertFalse(mock_group.has_retriable_error, "Group should NOT be marked with retriable error")

    def test_cleanup(self):
        """Test that placement groups and tasks are cleaned up correctly"""
        log_dir = get_datafolder(f"{self.tmp_dir}/test_cleanup")

        class DummyStep(PipelineStep):
            def run(self, data, rank=None, world_size=None):
                import time

                time.sleep(30.0)
                yield {"text": "test"}

        executor = RayPipelineExecutor(
            pipeline=[DummyStep()],
            tasks=1,
            workers=1,
            logging_dir=log_dir,
            nodes_per_task=1,
        )

        timeout_manager = TimeoutManager()
        task_manager = RayTaskManager(nodes_per_task=1, timeout_manager=timeout_manager)

        with task_manager:
            executor_ref = ray.put(executor)
            remote_options = {"num_cpus": 1, "num_gpus": 0, "memory": 2 * 1024 * 1024 * 1024}

            # Submit a task
            pg_task_future = task_manager.submit_task(executor_ref, [0], remote_options)

            # Wait for task to be created - wait for the future to complete
            import time

            wait([pg_task_future])

        # Now go over ray tasks and check that all pg are done and no tasks or actors are left running
        time.sleep(1.0)

        # Check that placement groups are removed
        tables = placement_group_table()
        for pg_id, pg_info in tables.items():
            state = pg_info.get("state")
            self.assertEqual(
                state, "REMOVED", f"Placement group {pg_id} should be REMOVED after cleanup, but is {state}"
            )

        for task in list_tasks():
            if task.name == "RankWorker.run_for_rank":
                self.assertEqual(task.state, "FAILED", "Task should be failed after cleanup")

        # Check that all actors are dead
        for actor in list_actors():
            self.assertEqual(actor.state, "DEAD", "Actor should be dead after cleanup")

    def test_timeout_manager(self):
        """Test that TimeoutManager correctly tracks and identifies timed out tasks"""
        timeout_manager = TimeoutManager(timeout_seconds=1)

        mock_task1 = MagicMock()
        mock_task2 = MagicMock()

        # Add tasks
        timeout_manager.add_task(mock_task1)
        timeout_manager.add_task(mock_task2)

        # Check immediately - should have no timeouts
        timed_out = timeout_manager.check_timeouts()
        self.assertEqual(len(timed_out), 0, "No tasks should be timed out immediately")

        # Wait for timeout
        import time

        time.sleep(1.1)

        # Check again - should have timeouts
        timed_out = timeout_manager.check_timeouts()
        self.assertGreaterEqual(len(timed_out), 2, "Both tasks should be timed out")

        # Remove a task
        timeout_manager.remove_task(mock_task1)
        timed_out = timeout_manager.check_timeouts()
        self.assertIn(mock_task2, timed_out, "Remaining task should still be timed out")
        self.assertNotIn(mock_task1, timed_out, "Removed task should not be in timed out list")

    def test_max_resubmissions(self):
        """Test that ranks are not resubmitted beyond max_resubmits limit"""
        from ray.exceptions import WorkerCrashedError

        log_dir = get_datafolder(f"{self.tmp_dir}/test_max_resubmissions")

        class DummyStep(PipelineStep):
            def run(self, data, rank=None, world_size=None):
                yield {"text": "test"}

        executor = RayPipelineExecutor(
            pipeline=[DummyStep()],
            tasks=1,
            workers=1,
            logging_dir=log_dir,
            nodes_per_task=1,
        )

        timeout_manager = TimeoutManager()
        task_manager = RayTaskManager(nodes_per_task=1, timeout_manager=timeout_manager)

        with task_manager:
            executor_ref = ray.put(executor)
            remote_options = {"num_cpus": 1, "num_gpus": 0, "memory": 2 * 1024 * 1024 * 1024}

            # Create a real task by submitting one, then get the actual ObjectRef
            pg_task_future = task_manager.submit_task(executor_ref, [0], remote_options)

            wait([pg_task_future])

            if not pg_task_future.done():
                self.skipTest("Could not create placement group task in time")

            # Get tasks from the future result
            tasks = pg_task_future.result()
            if not tasks:
                self.skipTest("No tasks were created")

            real_task = tasks[0]
            # Simulate retriable error
            with patch("ray.get", side_effect=WorkerCrashedError("Worker crashed")):
                # First failure - should allow resubmission
                success, ranks_to_resubmit = task_manager.task_done(real_task)
                # This test verifies the logic exists in the code
                # The actual max_resubmits check happens in the run() method
                self.assertIsNotNone(ranks_to_resubmit, "First failure should allow resubmission")
>>>>>>> 8bbda9c3
<|MERGE_RESOLUTION|>--- conflicted
+++ resolved
@@ -65,7 +65,6 @@
                         f"Expected file {file} was not found in {log_dir}",
                     )
 
-<<<<<<< HEAD
     def test_dependencies(self):
         """Test that multiple executors can depend on the same parent executor and the parent only runs once."""
 
@@ -113,7 +112,7 @@
         with open(parent_log_dir.resolve_paths("parent.txt"), "r") as f:
             # Two calls because of two tasks
             self.assertEqual(sorted(f.read().strip().splitlines()), ["called 0", "called 1"])
-=======
+
     def test_placement_group_creation(self):
         """Test that placement groups are created when nodes_per_task > 1"""
         from datatrove.executor.ray import RayTaskManager
@@ -370,5 +369,4 @@
                 success, ranks_to_resubmit = task_manager.task_done(real_task)
                 # This test verifies the logic exists in the code
                 # The actual max_resubmits check happens in the run() method
-                self.assertIsNotNone(ranks_to_resubmit, "First failure should allow resubmission")
->>>>>>> 8bbda9c3
+                self.assertIsNotNone(ranks_to_resubmit, "First failure should allow resubmission")